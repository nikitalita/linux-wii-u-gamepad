/*
 * Copyright 2006 Dave Airlie <airlied@linux.ie>
 * Copyright © 2006-2009 Intel Corporation
 *
 * Permission is hereby granted, free of charge, to any person obtaining a
 * copy of this software and associated documentation files (the "Software"),
 * to deal in the Software without restriction, including without limitation
 * the rights to use, copy, modify, merge, publish, distribute, sublicense,
 * and/or sell copies of the Software, and to permit persons to whom the
 * Software is furnished to do so, subject to the following conditions:
 *
 * The above copyright notice and this permission notice (including the next
 * paragraph) shall be included in all copies or substantial portions of the
 * Software.
 *
 * THE SOFTWARE IS PROVIDED "AS IS", WITHOUT WARRANTY OF ANY KIND, EXPRESS OR
 * IMPLIED, INCLUDING BUT NOT LIMITED TO THE WARRANTIES OF MERCHANTABILITY,
 * FITNESS FOR A PARTICULAR PURPOSE AND NONINFRINGEMENT.  IN NO EVENT SHALL
 * THE AUTHORS OR COPYRIGHT HOLDERS BE LIABLE FOR ANY CLAIM, DAMAGES OR OTHER
 * LIABILITY, WHETHER IN AN ACTION OF CONTRACT, TORT OR OTHERWISE, ARISING
 * FROM, OUT OF OR IN CONNECTION WITH THE SOFTWARE OR THE USE OR OTHER
 * DEALINGS IN THE SOFTWARE.
 *
 * Authors:
 *	Eric Anholt <eric@anholt.net>
 *	Jesse Barnes <jesse.barnes@intel.com>
 */

#include <linux/delay.h>
#include <linux/hdmi.h>
#include <linux/i2c.h>
#include <linux/slab.h>

#include <drm/drm_atomic_helper.h>
#include <drm/drm_crtc.h>
#include <drm/drm_edid.h>
#include <drm/drm_hdcp.h>
#include <drm/drm_scdc_helper.h>
#include <drm/intel_lpe_audio.h>

#include "i915_debugfs.h"
#include "i915_drv.h"
#include "intel_atomic.h"
#include "intel_audio.h"
#include "intel_connector.h"
#include "intel_ddi.h"
#include "intel_display_debugfs.h"
#include "intel_display_types.h"
#include "intel_dp.h"
#include "intel_dpio_phy.h"
#include "intel_fifo_underrun.h"
#include "intel_gmbus.h"
#include "intel_hdcp.h"
#include "intel_hdmi.h"
#include "intel_hotplug.h"
#include "intel_lspcon.h"
#include "intel_panel.h"
#include "intel_sdvo.h"
#include "intel_sideband.h"

static struct drm_device *intel_hdmi_to_dev(struct intel_hdmi *intel_hdmi)
{
	return hdmi_to_dig_port(intel_hdmi)->base.base.dev;
}

static void
assert_hdmi_port_disabled(struct intel_hdmi *intel_hdmi)
{
	struct drm_device *dev = intel_hdmi_to_dev(intel_hdmi);
	struct drm_i915_private *dev_priv = to_i915(dev);
	u32 enabled_bits;

	enabled_bits = HAS_DDI(dev_priv) ? DDI_BUF_CTL_ENABLE : SDVO_ENABLE;

	drm_WARN(dev,
		 intel_de_read(dev_priv, intel_hdmi->hdmi_reg) & enabled_bits,
		 "HDMI port enabled, expecting disabled\n");
}

static void
assert_hdmi_transcoder_func_disabled(struct drm_i915_private *dev_priv,
				     enum transcoder cpu_transcoder)
{
	drm_WARN(&dev_priv->drm,
		 intel_de_read(dev_priv, TRANS_DDI_FUNC_CTL(cpu_transcoder)) &
		 TRANS_DDI_FUNC_ENABLE,
		 "HDMI transcoder function enabled, expecting disabled\n");
}

struct intel_hdmi *enc_to_intel_hdmi(struct intel_encoder *encoder)
{
	struct intel_digital_port *intel_dig_port =
		container_of(&encoder->base, struct intel_digital_port,
			     base.base);
	return &intel_dig_port->hdmi;
}

static struct intel_hdmi *intel_attached_hdmi(struct intel_connector *connector)
{
	return enc_to_intel_hdmi(intel_attached_encoder(connector));
}

static u32 g4x_infoframe_index(unsigned int type)
{
	switch (type) {
	case HDMI_PACKET_TYPE_GAMUT_METADATA:
		return VIDEO_DIP_SELECT_GAMUT;
	case HDMI_INFOFRAME_TYPE_AVI:
		return VIDEO_DIP_SELECT_AVI;
	case HDMI_INFOFRAME_TYPE_SPD:
		return VIDEO_DIP_SELECT_SPD;
	case HDMI_INFOFRAME_TYPE_VENDOR:
		return VIDEO_DIP_SELECT_VENDOR;
	default:
		MISSING_CASE(type);
		return 0;
	}
}

static u32 g4x_infoframe_enable(unsigned int type)
{
	switch (type) {
	case HDMI_PACKET_TYPE_GENERAL_CONTROL:
		return VIDEO_DIP_ENABLE_GCP;
	case HDMI_PACKET_TYPE_GAMUT_METADATA:
		return VIDEO_DIP_ENABLE_GAMUT;
	case DP_SDP_VSC:
		return 0;
	case HDMI_INFOFRAME_TYPE_AVI:
		return VIDEO_DIP_ENABLE_AVI;
	case HDMI_INFOFRAME_TYPE_SPD:
		return VIDEO_DIP_ENABLE_SPD;
	case HDMI_INFOFRAME_TYPE_VENDOR:
		return VIDEO_DIP_ENABLE_VENDOR;
	case HDMI_INFOFRAME_TYPE_DRM:
		return 0;
	default:
		MISSING_CASE(type);
		return 0;
	}
}

static u32 hsw_infoframe_enable(unsigned int type)
{
	switch (type) {
	case HDMI_PACKET_TYPE_GENERAL_CONTROL:
		return VIDEO_DIP_ENABLE_GCP_HSW;
	case HDMI_PACKET_TYPE_GAMUT_METADATA:
		return VIDEO_DIP_ENABLE_GMP_HSW;
	case DP_SDP_VSC:
		return VIDEO_DIP_ENABLE_VSC_HSW;
	case DP_SDP_PPS:
		return VDIP_ENABLE_PPS;
	case HDMI_INFOFRAME_TYPE_AVI:
		return VIDEO_DIP_ENABLE_AVI_HSW;
	case HDMI_INFOFRAME_TYPE_SPD:
		return VIDEO_DIP_ENABLE_SPD_HSW;
	case HDMI_INFOFRAME_TYPE_VENDOR:
		return VIDEO_DIP_ENABLE_VS_HSW;
	case HDMI_INFOFRAME_TYPE_DRM:
		return VIDEO_DIP_ENABLE_DRM_GLK;
	default:
		MISSING_CASE(type);
		return 0;
	}
}

static i915_reg_t
hsw_dip_data_reg(struct drm_i915_private *dev_priv,
		 enum transcoder cpu_transcoder,
		 unsigned int type,
		 int i)
{
	switch (type) {
	case HDMI_PACKET_TYPE_GAMUT_METADATA:
		return HSW_TVIDEO_DIP_GMP_DATA(cpu_transcoder, i);
	case DP_SDP_VSC:
		return HSW_TVIDEO_DIP_VSC_DATA(cpu_transcoder, i);
	case DP_SDP_PPS:
		return ICL_VIDEO_DIP_PPS_DATA(cpu_transcoder, i);
	case HDMI_INFOFRAME_TYPE_AVI:
		return HSW_TVIDEO_DIP_AVI_DATA(cpu_transcoder, i);
	case HDMI_INFOFRAME_TYPE_SPD:
		return HSW_TVIDEO_DIP_SPD_DATA(cpu_transcoder, i);
	case HDMI_INFOFRAME_TYPE_VENDOR:
		return HSW_TVIDEO_DIP_VS_DATA(cpu_transcoder, i);
	case HDMI_INFOFRAME_TYPE_DRM:
		return GLK_TVIDEO_DIP_DRM_DATA(cpu_transcoder, i);
	default:
		MISSING_CASE(type);
		return INVALID_MMIO_REG;
	}
}

static int hsw_dip_data_size(struct drm_i915_private *dev_priv,
			     unsigned int type)
{
	switch (type) {
	case DP_SDP_VSC:
		return VIDEO_DIP_VSC_DATA_SIZE;
	case DP_SDP_PPS:
		return VIDEO_DIP_PPS_DATA_SIZE;
	case HDMI_PACKET_TYPE_GAMUT_METADATA:
		if (INTEL_GEN(dev_priv) >= 11)
			return VIDEO_DIP_GMP_DATA_SIZE;
		else
			return VIDEO_DIP_DATA_SIZE;
	default:
		return VIDEO_DIP_DATA_SIZE;
	}
}

static void g4x_write_infoframe(struct intel_encoder *encoder,
				const struct intel_crtc_state *crtc_state,
				unsigned int type,
				const void *frame, ssize_t len)
{
	const u32 *data = frame;
	struct drm_i915_private *dev_priv = to_i915(encoder->base.dev);
	u32 val = intel_de_read(dev_priv, VIDEO_DIP_CTL);
	int i;

	drm_WARN(&dev_priv->drm, !(val & VIDEO_DIP_ENABLE),
		 "Writing DIP with CTL reg disabled\n");

	val &= ~(VIDEO_DIP_SELECT_MASK | 0xf); /* clear DIP data offset */
	val |= g4x_infoframe_index(type);

	val &= ~g4x_infoframe_enable(type);

	intel_de_write(dev_priv, VIDEO_DIP_CTL, val);

	for (i = 0; i < len; i += 4) {
		intel_de_write(dev_priv, VIDEO_DIP_DATA, *data);
		data++;
	}
	/* Write every possible data byte to force correct ECC calculation. */
	for (; i < VIDEO_DIP_DATA_SIZE; i += 4)
		intel_de_write(dev_priv, VIDEO_DIP_DATA, 0);

	val |= g4x_infoframe_enable(type);
	val &= ~VIDEO_DIP_FREQ_MASK;
	val |= VIDEO_DIP_FREQ_VSYNC;

	intel_de_write(dev_priv, VIDEO_DIP_CTL, val);
	intel_de_posting_read(dev_priv, VIDEO_DIP_CTL);
}

static void g4x_read_infoframe(struct intel_encoder *encoder,
			       const struct intel_crtc_state *crtc_state,
			       unsigned int type,
			       void *frame, ssize_t len)
{
	struct drm_i915_private *dev_priv = to_i915(encoder->base.dev);
	u32 val, *data = frame;
	int i;

	val = intel_de_read(dev_priv, VIDEO_DIP_CTL);

	val &= ~(VIDEO_DIP_SELECT_MASK | 0xf); /* clear DIP data offset */
	val |= g4x_infoframe_index(type);

	intel_de_write(dev_priv, VIDEO_DIP_CTL, val);

	for (i = 0; i < len; i += 4)
		*data++ = intel_de_read(dev_priv, VIDEO_DIP_DATA);
}

static u32 g4x_infoframes_enabled(struct intel_encoder *encoder,
				  const struct intel_crtc_state *pipe_config)
{
	struct drm_i915_private *dev_priv = to_i915(encoder->base.dev);
	u32 val = intel_de_read(dev_priv, VIDEO_DIP_CTL);

	if ((val & VIDEO_DIP_ENABLE) == 0)
		return 0;

	if ((val & VIDEO_DIP_PORT_MASK) != VIDEO_DIP_PORT(encoder->port))
		return 0;

	return val & (VIDEO_DIP_ENABLE_AVI |
		      VIDEO_DIP_ENABLE_VENDOR | VIDEO_DIP_ENABLE_SPD);
}

static void ibx_write_infoframe(struct intel_encoder *encoder,
				const struct intel_crtc_state *crtc_state,
				unsigned int type,
				const void *frame, ssize_t len)
{
	const u32 *data = frame;
	struct drm_i915_private *dev_priv = to_i915(encoder->base.dev);
	struct intel_crtc *intel_crtc = to_intel_crtc(crtc_state->uapi.crtc);
	i915_reg_t reg = TVIDEO_DIP_CTL(intel_crtc->pipe);
	u32 val = intel_de_read(dev_priv, reg);
	int i;

	drm_WARN(&dev_priv->drm, !(val & VIDEO_DIP_ENABLE),
		 "Writing DIP with CTL reg disabled\n");

	val &= ~(VIDEO_DIP_SELECT_MASK | 0xf); /* clear DIP data offset */
	val |= g4x_infoframe_index(type);

	val &= ~g4x_infoframe_enable(type);

	intel_de_write(dev_priv, reg, val);

	for (i = 0; i < len; i += 4) {
		intel_de_write(dev_priv, TVIDEO_DIP_DATA(intel_crtc->pipe),
			       *data);
		data++;
	}
	/* Write every possible data byte to force correct ECC calculation. */
	for (; i < VIDEO_DIP_DATA_SIZE; i += 4)
		intel_de_write(dev_priv, TVIDEO_DIP_DATA(intel_crtc->pipe), 0);

	val |= g4x_infoframe_enable(type);
	val &= ~VIDEO_DIP_FREQ_MASK;
	val |= VIDEO_DIP_FREQ_VSYNC;

	intel_de_write(dev_priv, reg, val);
	intel_de_posting_read(dev_priv, reg);
}

static void ibx_read_infoframe(struct intel_encoder *encoder,
			       const struct intel_crtc_state *crtc_state,
			       unsigned int type,
			       void *frame, ssize_t len)
{
	struct drm_i915_private *dev_priv = to_i915(encoder->base.dev);
	struct intel_crtc *crtc = to_intel_crtc(crtc_state->uapi.crtc);
	u32 val, *data = frame;
	int i;

	val = intel_de_read(dev_priv, TVIDEO_DIP_CTL(crtc->pipe));

	val &= ~(VIDEO_DIP_SELECT_MASK | 0xf); /* clear DIP data offset */
	val |= g4x_infoframe_index(type);

	intel_de_write(dev_priv, TVIDEO_DIP_CTL(crtc->pipe), val);

	for (i = 0; i < len; i += 4)
		*data++ = intel_de_read(dev_priv, TVIDEO_DIP_DATA(crtc->pipe));
}

static u32 ibx_infoframes_enabled(struct intel_encoder *encoder,
				  const struct intel_crtc_state *pipe_config)
{
	struct drm_i915_private *dev_priv = to_i915(encoder->base.dev);
	enum pipe pipe = to_intel_crtc(pipe_config->uapi.crtc)->pipe;
	i915_reg_t reg = TVIDEO_DIP_CTL(pipe);
	u32 val = intel_de_read(dev_priv, reg);

	if ((val & VIDEO_DIP_ENABLE) == 0)
		return 0;

	if ((val & VIDEO_DIP_PORT_MASK) != VIDEO_DIP_PORT(encoder->port))
		return 0;

	return val & (VIDEO_DIP_ENABLE_AVI |
		      VIDEO_DIP_ENABLE_VENDOR | VIDEO_DIP_ENABLE_GAMUT |
		      VIDEO_DIP_ENABLE_SPD | VIDEO_DIP_ENABLE_GCP);
}

static void cpt_write_infoframe(struct intel_encoder *encoder,
				const struct intel_crtc_state *crtc_state,
				unsigned int type,
				const void *frame, ssize_t len)
{
	const u32 *data = frame;
	struct drm_i915_private *dev_priv = to_i915(encoder->base.dev);
	struct intel_crtc *intel_crtc = to_intel_crtc(crtc_state->uapi.crtc);
	i915_reg_t reg = TVIDEO_DIP_CTL(intel_crtc->pipe);
	u32 val = intel_de_read(dev_priv, reg);
	int i;

	drm_WARN(&dev_priv->drm, !(val & VIDEO_DIP_ENABLE),
		 "Writing DIP with CTL reg disabled\n");

	val &= ~(VIDEO_DIP_SELECT_MASK | 0xf); /* clear DIP data offset */
	val |= g4x_infoframe_index(type);

	/* The DIP control register spec says that we need to update the AVI
	 * infoframe without clearing its enable bit */
	if (type != HDMI_INFOFRAME_TYPE_AVI)
		val &= ~g4x_infoframe_enable(type);

	intel_de_write(dev_priv, reg, val);

	for (i = 0; i < len; i += 4) {
		intel_de_write(dev_priv, TVIDEO_DIP_DATA(intel_crtc->pipe),
			       *data);
		data++;
	}
	/* Write every possible data byte to force correct ECC calculation. */
	for (; i < VIDEO_DIP_DATA_SIZE; i += 4)
		intel_de_write(dev_priv, TVIDEO_DIP_DATA(intel_crtc->pipe), 0);

	val |= g4x_infoframe_enable(type);
	val &= ~VIDEO_DIP_FREQ_MASK;
	val |= VIDEO_DIP_FREQ_VSYNC;

	intel_de_write(dev_priv, reg, val);
	intel_de_posting_read(dev_priv, reg);
}

static void cpt_read_infoframe(struct intel_encoder *encoder,
			       const struct intel_crtc_state *crtc_state,
			       unsigned int type,
			       void *frame, ssize_t len)
{
	struct drm_i915_private *dev_priv = to_i915(encoder->base.dev);
	struct intel_crtc *crtc = to_intel_crtc(crtc_state->uapi.crtc);
	u32 val, *data = frame;
	int i;

	val = intel_de_read(dev_priv, TVIDEO_DIP_CTL(crtc->pipe));

	val &= ~(VIDEO_DIP_SELECT_MASK | 0xf); /* clear DIP data offset */
	val |= g4x_infoframe_index(type);

	intel_de_write(dev_priv, TVIDEO_DIP_CTL(crtc->pipe), val);

	for (i = 0; i < len; i += 4)
		*data++ = intel_de_read(dev_priv, TVIDEO_DIP_DATA(crtc->pipe));
}

static u32 cpt_infoframes_enabled(struct intel_encoder *encoder,
				  const struct intel_crtc_state *pipe_config)
{
	struct drm_i915_private *dev_priv = to_i915(encoder->base.dev);
	enum pipe pipe = to_intel_crtc(pipe_config->uapi.crtc)->pipe;
<<<<<<< HEAD
	u32 val = I915_READ(TVIDEO_DIP_CTL(pipe));
=======
	u32 val = intel_de_read(dev_priv, TVIDEO_DIP_CTL(pipe));
>>>>>>> 04d5ce62

	if ((val & VIDEO_DIP_ENABLE) == 0)
		return 0;

	return val & (VIDEO_DIP_ENABLE_AVI |
		      VIDEO_DIP_ENABLE_VENDOR | VIDEO_DIP_ENABLE_GAMUT |
		      VIDEO_DIP_ENABLE_SPD | VIDEO_DIP_ENABLE_GCP);
}

static void vlv_write_infoframe(struct intel_encoder *encoder,
				const struct intel_crtc_state *crtc_state,
				unsigned int type,
				const void *frame, ssize_t len)
{
	const u32 *data = frame;
	struct drm_i915_private *dev_priv = to_i915(encoder->base.dev);
	struct intel_crtc *intel_crtc = to_intel_crtc(crtc_state->uapi.crtc);
	i915_reg_t reg = VLV_TVIDEO_DIP_CTL(intel_crtc->pipe);
	u32 val = intel_de_read(dev_priv, reg);
	int i;

	drm_WARN(&dev_priv->drm, !(val & VIDEO_DIP_ENABLE),
		 "Writing DIP with CTL reg disabled\n");

	val &= ~(VIDEO_DIP_SELECT_MASK | 0xf); /* clear DIP data offset */
	val |= g4x_infoframe_index(type);

	val &= ~g4x_infoframe_enable(type);

	intel_de_write(dev_priv, reg, val);

	for (i = 0; i < len; i += 4) {
		intel_de_write(dev_priv,
			       VLV_TVIDEO_DIP_DATA(intel_crtc->pipe), *data);
		data++;
	}
	/* Write every possible data byte to force correct ECC calculation. */
	for (; i < VIDEO_DIP_DATA_SIZE; i += 4)
		intel_de_write(dev_priv,
			       VLV_TVIDEO_DIP_DATA(intel_crtc->pipe), 0);

	val |= g4x_infoframe_enable(type);
	val &= ~VIDEO_DIP_FREQ_MASK;
	val |= VIDEO_DIP_FREQ_VSYNC;

	intel_de_write(dev_priv, reg, val);
	intel_de_posting_read(dev_priv, reg);
}

static void vlv_read_infoframe(struct intel_encoder *encoder,
			       const struct intel_crtc_state *crtc_state,
			       unsigned int type,
			       void *frame, ssize_t len)
{
	struct drm_i915_private *dev_priv = to_i915(encoder->base.dev);
	struct intel_crtc *crtc = to_intel_crtc(crtc_state->uapi.crtc);
	u32 val, *data = frame;
	int i;

	val = intel_de_read(dev_priv, VLV_TVIDEO_DIP_CTL(crtc->pipe));

	val &= ~(VIDEO_DIP_SELECT_MASK | 0xf); /* clear DIP data offset */
	val |= g4x_infoframe_index(type);

	intel_de_write(dev_priv, VLV_TVIDEO_DIP_CTL(crtc->pipe), val);

	for (i = 0; i < len; i += 4)
		*data++ = intel_de_read(dev_priv,
				        VLV_TVIDEO_DIP_DATA(crtc->pipe));
}

static u32 vlv_infoframes_enabled(struct intel_encoder *encoder,
				  const struct intel_crtc_state *pipe_config)
{
	struct drm_i915_private *dev_priv = to_i915(encoder->base.dev);
	enum pipe pipe = to_intel_crtc(pipe_config->uapi.crtc)->pipe;
<<<<<<< HEAD
	u32 val = I915_READ(VLV_TVIDEO_DIP_CTL(pipe));
=======
	u32 val = intel_de_read(dev_priv, VLV_TVIDEO_DIP_CTL(pipe));
>>>>>>> 04d5ce62

	if ((val & VIDEO_DIP_ENABLE) == 0)
		return 0;

	if ((val & VIDEO_DIP_PORT_MASK) != VIDEO_DIP_PORT(encoder->port))
		return 0;

	return val & (VIDEO_DIP_ENABLE_AVI |
		      VIDEO_DIP_ENABLE_VENDOR | VIDEO_DIP_ENABLE_GAMUT |
		      VIDEO_DIP_ENABLE_SPD | VIDEO_DIP_ENABLE_GCP);
}

static void hsw_write_infoframe(struct intel_encoder *encoder,
				const struct intel_crtc_state *crtc_state,
				unsigned int type,
				const void *frame, ssize_t len)
{
	const u32 *data = frame;
	struct drm_i915_private *dev_priv = to_i915(encoder->base.dev);
	enum transcoder cpu_transcoder = crtc_state->cpu_transcoder;
	i915_reg_t ctl_reg = HSW_TVIDEO_DIP_CTL(cpu_transcoder);
	int data_size;
	int i;
	u32 val = intel_de_read(dev_priv, ctl_reg);

	data_size = hsw_dip_data_size(dev_priv, type);

	drm_WARN_ON(&dev_priv->drm, len > data_size);

	val &= ~hsw_infoframe_enable(type);
	intel_de_write(dev_priv, ctl_reg, val);

	for (i = 0; i < len; i += 4) {
		intel_de_write(dev_priv,
			       hsw_dip_data_reg(dev_priv, cpu_transcoder, type, i >> 2),
			       *data);
		data++;
	}
	/* Write every possible data byte to force correct ECC calculation. */
	for (; i < data_size; i += 4)
		intel_de_write(dev_priv,
			       hsw_dip_data_reg(dev_priv, cpu_transcoder, type, i >> 2),
			       0);

	val |= hsw_infoframe_enable(type);
	intel_de_write(dev_priv, ctl_reg, val);
	intel_de_posting_read(dev_priv, ctl_reg);
}

static void hsw_read_infoframe(struct intel_encoder *encoder,
			       const struct intel_crtc_state *crtc_state,
			       unsigned int type,
			       void *frame, ssize_t len)
{
	struct drm_i915_private *dev_priv = to_i915(encoder->base.dev);
	enum transcoder cpu_transcoder = crtc_state->cpu_transcoder;
	u32 val, *data = frame;
	int i;

	val = intel_de_read(dev_priv, HSW_TVIDEO_DIP_CTL(cpu_transcoder));

	for (i = 0; i < len; i += 4)
		*data++ = intel_de_read(dev_priv,
				        hsw_dip_data_reg(dev_priv, cpu_transcoder, type, i >> 2));
}

static u32 hsw_infoframes_enabled(struct intel_encoder *encoder,
				  const struct intel_crtc_state *pipe_config)
{
	struct drm_i915_private *dev_priv = to_i915(encoder->base.dev);
	u32 val = intel_de_read(dev_priv,
				HSW_TVIDEO_DIP_CTL(pipe_config->cpu_transcoder));
	u32 mask;

	mask = (VIDEO_DIP_ENABLE_VSC_HSW | VIDEO_DIP_ENABLE_AVI_HSW |
		VIDEO_DIP_ENABLE_GCP_HSW | VIDEO_DIP_ENABLE_VS_HSW |
		VIDEO_DIP_ENABLE_GMP_HSW | VIDEO_DIP_ENABLE_SPD_HSW);

	if (INTEL_GEN(dev_priv) >= 10 || IS_GEMINILAKE(dev_priv))
		mask |= VIDEO_DIP_ENABLE_DRM_GLK;

	return val & mask;
}

static const u8 infoframe_type_to_idx[] = {
	HDMI_PACKET_TYPE_GENERAL_CONTROL,
	HDMI_PACKET_TYPE_GAMUT_METADATA,
	DP_SDP_VSC,
	HDMI_INFOFRAME_TYPE_AVI,
	HDMI_INFOFRAME_TYPE_SPD,
	HDMI_INFOFRAME_TYPE_VENDOR,
	HDMI_INFOFRAME_TYPE_DRM,
};

u32 intel_hdmi_infoframe_enable(unsigned int type)
{
	int i;

	for (i = 0; i < ARRAY_SIZE(infoframe_type_to_idx); i++) {
		if (infoframe_type_to_idx[i] == type)
			return BIT(i);
	}

	return 0;
}

u32 intel_hdmi_infoframes_enabled(struct intel_encoder *encoder,
				  const struct intel_crtc_state *crtc_state)
{
	struct drm_i915_private *dev_priv = to_i915(encoder->base.dev);
	struct intel_digital_port *dig_port = enc_to_dig_port(encoder);
	u32 val, ret = 0;
	int i;

	val = dig_port->infoframes_enabled(encoder, crtc_state);

	/* map from hardware bits to dip idx */
	for (i = 0; i < ARRAY_SIZE(infoframe_type_to_idx); i++) {
		unsigned int type = infoframe_type_to_idx[i];

		if (HAS_DDI(dev_priv)) {
			if (val & hsw_infoframe_enable(type))
				ret |= BIT(i);
		} else {
			if (val & g4x_infoframe_enable(type))
				ret |= BIT(i);
		}
	}

	return ret;
}

/*
 * The data we write to the DIP data buffer registers is 1 byte bigger than the
 * HDMI infoframe size because of an ECC/reserved byte at position 3 (starting
 * at 0). It's also a byte used by DisplayPort so the same DIP registers can be
 * used for both technologies.
 *
 * DW0: Reserved/ECC/DP | HB2 | HB1 | HB0
 * DW1:       DB3       | DB2 | DB1 | DB0
 * DW2:       DB7       | DB6 | DB5 | DB4
 * DW3: ...
 *
 * (HB is Header Byte, DB is Data Byte)
 *
 * The hdmi pack() functions don't know about that hardware specific hole so we
 * trick them by giving an offset into the buffer and moving back the header
 * bytes by one.
 */
static void intel_write_infoframe(struct intel_encoder *encoder,
				  const struct intel_crtc_state *crtc_state,
				  enum hdmi_infoframe_type type,
				  const union hdmi_infoframe *frame)
{
	struct intel_digital_port *intel_dig_port = enc_to_dig_port(encoder);
	u8 buffer[VIDEO_DIP_DATA_SIZE];
	ssize_t len;

	if ((crtc_state->infoframes.enable &
	     intel_hdmi_infoframe_enable(type)) == 0)
		return;

	if (drm_WARN_ON(encoder->base.dev, frame->any.type != type))
		return;

	/* see comment above for the reason for this offset */
	len = hdmi_infoframe_pack_only(frame, buffer + 1, sizeof(buffer) - 1);
	if (drm_WARN_ON(encoder->base.dev, len < 0))
		return;

	/* Insert the 'hole' (see big comment above) at position 3 */
	memmove(&buffer[0], &buffer[1], 3);
	buffer[3] = 0;
	len++;

	intel_dig_port->write_infoframe(encoder, crtc_state, type, buffer, len);
}

void intel_read_infoframe(struct intel_encoder *encoder,
			  const struct intel_crtc_state *crtc_state,
			  enum hdmi_infoframe_type type,
			  union hdmi_infoframe *frame)
{
	struct intel_digital_port *intel_dig_port = enc_to_dig_port(encoder);
	u8 buffer[VIDEO_DIP_DATA_SIZE];
	int ret;

	if ((crtc_state->infoframes.enable &
	     intel_hdmi_infoframe_enable(type)) == 0)
		return;

	intel_dig_port->read_infoframe(encoder, crtc_state,
				       type, buffer, sizeof(buffer));

	/* Fill the 'hole' (see big comment above) at position 3 */
	memmove(&buffer[1], &buffer[0], 3);

	/* see comment above for the reason for this offset */
	ret = hdmi_infoframe_unpack(frame, buffer + 1, sizeof(buffer) - 1);
	if (ret) {
		DRM_DEBUG_KMS("Failed to unpack infoframe type 0x%02x\n", type);
		return;
	}

	if (frame->any.type != type)
		DRM_DEBUG_KMS("Found the wrong infoframe type 0x%x (expected 0x%02x)\n",
			      frame->any.type, type);
}

static bool
intel_hdmi_compute_avi_infoframe(struct intel_encoder *encoder,
				 struct intel_crtc_state *crtc_state,
				 struct drm_connector_state *conn_state)
{
	struct hdmi_avi_infoframe *frame = &crtc_state->infoframes.avi.avi;
	const struct drm_display_mode *adjusted_mode =
		&crtc_state->hw.adjusted_mode;
	struct drm_connector *connector = conn_state->connector;
	int ret;

	if (!crtc_state->has_infoframe)
		return true;

	crtc_state->infoframes.enable |=
		intel_hdmi_infoframe_enable(HDMI_INFOFRAME_TYPE_AVI);

	ret = drm_hdmi_avi_infoframe_from_display_mode(frame, connector,
						       adjusted_mode);
	if (ret)
		return false;

	if (crtc_state->output_format == INTEL_OUTPUT_FORMAT_YCBCR420)
		frame->colorspace = HDMI_COLORSPACE_YUV420;
	else if (crtc_state->output_format == INTEL_OUTPUT_FORMAT_YCBCR444)
		frame->colorspace = HDMI_COLORSPACE_YUV444;
	else
		frame->colorspace = HDMI_COLORSPACE_RGB;

	drm_hdmi_avi_infoframe_colorspace(frame, conn_state);

	/* nonsense combination */
	drm_WARN_ON(encoder->base.dev, crtc_state->limited_color_range &&
		    crtc_state->output_format != INTEL_OUTPUT_FORMAT_RGB);

	if (crtc_state->output_format == INTEL_OUTPUT_FORMAT_RGB) {
		drm_hdmi_avi_infoframe_quant_range(frame, connector,
						   adjusted_mode,
						   crtc_state->limited_color_range ?
						   HDMI_QUANTIZATION_RANGE_LIMITED :
						   HDMI_QUANTIZATION_RANGE_FULL);
	} else {
		frame->quantization_range = HDMI_QUANTIZATION_RANGE_DEFAULT;
		frame->ycc_quantization_range = HDMI_YCC_QUANTIZATION_RANGE_LIMITED;
	}

	drm_hdmi_avi_infoframe_content_type(frame, conn_state);

	/* TODO: handle pixel repetition for YCBCR420 outputs */

	ret = hdmi_avi_infoframe_check(frame);
	if (drm_WARN_ON(encoder->base.dev, ret))
		return false;

	return true;
}

static bool
intel_hdmi_compute_spd_infoframe(struct intel_encoder *encoder,
				 struct intel_crtc_state *crtc_state,
				 struct drm_connector_state *conn_state)
{
	struct hdmi_spd_infoframe *frame = &crtc_state->infoframes.spd.spd;
	int ret;

	if (!crtc_state->has_infoframe)
		return true;

	crtc_state->infoframes.enable |=
		intel_hdmi_infoframe_enable(HDMI_INFOFRAME_TYPE_SPD);

	ret = hdmi_spd_infoframe_init(frame, "Intel", "Integrated gfx");
	if (drm_WARN_ON(encoder->base.dev, ret))
		return false;

	frame->sdi = HDMI_SPD_SDI_PC;

	ret = hdmi_spd_infoframe_check(frame);
	if (drm_WARN_ON(encoder->base.dev, ret))
		return false;

	return true;
}

static bool
intel_hdmi_compute_hdmi_infoframe(struct intel_encoder *encoder,
				  struct intel_crtc_state *crtc_state,
				  struct drm_connector_state *conn_state)
{
	struct hdmi_vendor_infoframe *frame =
		&crtc_state->infoframes.hdmi.vendor.hdmi;
	const struct drm_display_info *info =
		&conn_state->connector->display_info;
	int ret;

	if (!crtc_state->has_infoframe || !info->has_hdmi_infoframe)
		return true;

	crtc_state->infoframes.enable |=
		intel_hdmi_infoframe_enable(HDMI_INFOFRAME_TYPE_VENDOR);

	ret = drm_hdmi_vendor_infoframe_from_display_mode(frame,
							  conn_state->connector,
							  &crtc_state->hw.adjusted_mode);
<<<<<<< HEAD
	if (WARN_ON(ret))
=======
	if (drm_WARN_ON(encoder->base.dev, ret))
>>>>>>> 04d5ce62
		return false;

	ret = hdmi_vendor_infoframe_check(frame);
	if (drm_WARN_ON(encoder->base.dev, ret))
		return false;

	return true;
}

static bool
intel_hdmi_compute_drm_infoframe(struct intel_encoder *encoder,
				 struct intel_crtc_state *crtc_state,
				 struct drm_connector_state *conn_state)
{
	struct hdmi_drm_infoframe *frame = &crtc_state->infoframes.drm.drm;
	struct drm_i915_private *dev_priv = to_i915(encoder->base.dev);
	int ret;

	if (!(INTEL_GEN(dev_priv) >= 10 || IS_GEMINILAKE(dev_priv)))
		return true;

	if (!crtc_state->has_infoframe)
		return true;

	if (!conn_state->hdr_output_metadata)
		return true;

	crtc_state->infoframes.enable |=
		intel_hdmi_infoframe_enable(HDMI_INFOFRAME_TYPE_DRM);

	ret = drm_hdmi_infoframe_set_hdr_metadata(frame, conn_state);
	if (ret < 0) {
		DRM_DEBUG_KMS("couldn't set HDR metadata in infoframe\n");
		return false;
	}

	ret = hdmi_drm_infoframe_check(frame);
	if (drm_WARN_ON(&dev_priv->drm, ret))
		return false;

	return true;
}

static void g4x_set_infoframes(struct intel_encoder *encoder,
			       bool enable,
			       const struct intel_crtc_state *crtc_state,
			       const struct drm_connector_state *conn_state)
{
	struct drm_i915_private *dev_priv = to_i915(encoder->base.dev);
	struct intel_digital_port *intel_dig_port = enc_to_dig_port(encoder);
	struct intel_hdmi *intel_hdmi = &intel_dig_port->hdmi;
	i915_reg_t reg = VIDEO_DIP_CTL;
	u32 val = intel_de_read(dev_priv, reg);
	u32 port = VIDEO_DIP_PORT(encoder->port);

	assert_hdmi_port_disabled(intel_hdmi);

	/* If the registers were not initialized yet, they might be zeroes,
	 * which means we're selecting the AVI DIP and we're setting its
	 * frequency to once. This seems to really confuse the HW and make
	 * things stop working (the register spec says the AVI always needs to
	 * be sent every VSync). So here we avoid writing to the register more
	 * than we need and also explicitly select the AVI DIP and explicitly
	 * set its frequency to every VSync. Avoiding to write it twice seems to
	 * be enough to solve the problem, but being defensive shouldn't hurt us
	 * either. */
	val |= VIDEO_DIP_SELECT_AVI | VIDEO_DIP_FREQ_VSYNC;

	if (!enable) {
		if (!(val & VIDEO_DIP_ENABLE))
			return;
		if (port != (val & VIDEO_DIP_PORT_MASK)) {
			DRM_DEBUG_KMS("video DIP still enabled on port %c\n",
				      (val & VIDEO_DIP_PORT_MASK) >> 29);
			return;
		}
		val &= ~(VIDEO_DIP_ENABLE | VIDEO_DIP_ENABLE_AVI |
			 VIDEO_DIP_ENABLE_VENDOR | VIDEO_DIP_ENABLE_SPD);
		intel_de_write(dev_priv, reg, val);
		intel_de_posting_read(dev_priv, reg);
		return;
	}

	if (port != (val & VIDEO_DIP_PORT_MASK)) {
		if (val & VIDEO_DIP_ENABLE) {
			DRM_DEBUG_KMS("video DIP already enabled on port %c\n",
				      (val & VIDEO_DIP_PORT_MASK) >> 29);
			return;
		}
		val &= ~VIDEO_DIP_PORT_MASK;
		val |= port;
	}

	val |= VIDEO_DIP_ENABLE;
	val &= ~(VIDEO_DIP_ENABLE_AVI |
		 VIDEO_DIP_ENABLE_VENDOR | VIDEO_DIP_ENABLE_SPD);

	intel_de_write(dev_priv, reg, val);
	intel_de_posting_read(dev_priv, reg);

	intel_write_infoframe(encoder, crtc_state,
			      HDMI_INFOFRAME_TYPE_AVI,
			      &crtc_state->infoframes.avi);
	intel_write_infoframe(encoder, crtc_state,
			      HDMI_INFOFRAME_TYPE_SPD,
			      &crtc_state->infoframes.spd);
	intel_write_infoframe(encoder, crtc_state,
			      HDMI_INFOFRAME_TYPE_VENDOR,
			      &crtc_state->infoframes.hdmi);
}

/*
 * Determine if default_phase=1 can be indicated in the GCP infoframe.
 *
 * From HDMI specification 1.4a:
 * - The first pixel of each Video Data Period shall always have a pixel packing phase of 0
 * - The first pixel following each Video Data Period shall have a pixel packing phase of 0
 * - The PP bits shall be constant for all GCPs and will be equal to the last packing phase
 * - The first pixel following every transition of HSYNC or VSYNC shall have a pixel packing
 *   phase of 0
 */
static bool gcp_default_phase_possible(int pipe_bpp,
				       const struct drm_display_mode *mode)
{
	unsigned int pixels_per_group;

	switch (pipe_bpp) {
	case 30:
		/* 4 pixels in 5 clocks */
		pixels_per_group = 4;
		break;
	case 36:
		/* 2 pixels in 3 clocks */
		pixels_per_group = 2;
		break;
	case 48:
		/* 1 pixel in 2 clocks */
		pixels_per_group = 1;
		break;
	default:
		/* phase information not relevant for 8bpc */
		return false;
	}

	return mode->crtc_hdisplay % pixels_per_group == 0 &&
		mode->crtc_htotal % pixels_per_group == 0 &&
		mode->crtc_hblank_start % pixels_per_group == 0 &&
		mode->crtc_hblank_end % pixels_per_group == 0 &&
		mode->crtc_hsync_start % pixels_per_group == 0 &&
		mode->crtc_hsync_end % pixels_per_group == 0 &&
		((mode->flags & DRM_MODE_FLAG_INTERLACE) == 0 ||
		 mode->crtc_htotal/2 % pixels_per_group == 0);
}

static bool intel_hdmi_set_gcp_infoframe(struct intel_encoder *encoder,
					 const struct intel_crtc_state *crtc_state,
					 const struct drm_connector_state *conn_state)
{
	struct drm_i915_private *dev_priv = to_i915(encoder->base.dev);
	struct intel_crtc *crtc = to_intel_crtc(crtc_state->uapi.crtc);
	i915_reg_t reg;

	if ((crtc_state->infoframes.enable &
	     intel_hdmi_infoframe_enable(HDMI_PACKET_TYPE_GENERAL_CONTROL)) == 0)
		return false;

	if (HAS_DDI(dev_priv))
		reg = HSW_TVIDEO_DIP_GCP(crtc_state->cpu_transcoder);
	else if (IS_VALLEYVIEW(dev_priv) || IS_CHERRYVIEW(dev_priv))
		reg = VLV_TVIDEO_DIP_GCP(crtc->pipe);
	else if (HAS_PCH_SPLIT(dev_priv))
		reg = TVIDEO_DIP_GCP(crtc->pipe);
	else
		return false;

	intel_de_write(dev_priv, reg, crtc_state->infoframes.gcp);

	return true;
}

void intel_hdmi_read_gcp_infoframe(struct intel_encoder *encoder,
				   struct intel_crtc_state *crtc_state)
{
	struct drm_i915_private *dev_priv = to_i915(encoder->base.dev);
	struct intel_crtc *crtc = to_intel_crtc(crtc_state->uapi.crtc);
	i915_reg_t reg;

	if ((crtc_state->infoframes.enable &
	     intel_hdmi_infoframe_enable(HDMI_PACKET_TYPE_GENERAL_CONTROL)) == 0)
		return;

	if (HAS_DDI(dev_priv))
		reg = HSW_TVIDEO_DIP_GCP(crtc_state->cpu_transcoder);
	else if (IS_VALLEYVIEW(dev_priv) || IS_CHERRYVIEW(dev_priv))
		reg = VLV_TVIDEO_DIP_GCP(crtc->pipe);
	else if (HAS_PCH_SPLIT(dev_priv))
		reg = TVIDEO_DIP_GCP(crtc->pipe);
	else
		return;

	crtc_state->infoframes.gcp = intel_de_read(dev_priv, reg);
}

static void intel_hdmi_compute_gcp_infoframe(struct intel_encoder *encoder,
					     struct intel_crtc_state *crtc_state,
					     struct drm_connector_state *conn_state)
{
	struct drm_i915_private *dev_priv = to_i915(encoder->base.dev);

	if (IS_G4X(dev_priv) || !crtc_state->has_infoframe)
		return;

	crtc_state->infoframes.enable |=
		intel_hdmi_infoframe_enable(HDMI_PACKET_TYPE_GENERAL_CONTROL);

	/* Indicate color indication for deep color mode */
	if (crtc_state->pipe_bpp > 24)
		crtc_state->infoframes.gcp |= GCP_COLOR_INDICATION;

	/* Enable default_phase whenever the display mode is suitably aligned */
	if (gcp_default_phase_possible(crtc_state->pipe_bpp,
				       &crtc_state->hw.adjusted_mode))
		crtc_state->infoframes.gcp |= GCP_DEFAULT_PHASE_ENABLE;
}

static void ibx_set_infoframes(struct intel_encoder *encoder,
			       bool enable,
			       const struct intel_crtc_state *crtc_state,
			       const struct drm_connector_state *conn_state)
{
	struct drm_i915_private *dev_priv = to_i915(encoder->base.dev);
	struct intel_crtc *intel_crtc = to_intel_crtc(crtc_state->uapi.crtc);
	struct intel_digital_port *intel_dig_port = enc_to_dig_port(encoder);
	struct intel_hdmi *intel_hdmi = &intel_dig_port->hdmi;
	i915_reg_t reg = TVIDEO_DIP_CTL(intel_crtc->pipe);
	u32 val = intel_de_read(dev_priv, reg);
	u32 port = VIDEO_DIP_PORT(encoder->port);

	assert_hdmi_port_disabled(intel_hdmi);

	/* See the big comment in g4x_set_infoframes() */
	val |= VIDEO_DIP_SELECT_AVI | VIDEO_DIP_FREQ_VSYNC;

	if (!enable) {
		if (!(val & VIDEO_DIP_ENABLE))
			return;
		val &= ~(VIDEO_DIP_ENABLE | VIDEO_DIP_ENABLE_AVI |
			 VIDEO_DIP_ENABLE_VENDOR | VIDEO_DIP_ENABLE_GAMUT |
			 VIDEO_DIP_ENABLE_SPD | VIDEO_DIP_ENABLE_GCP);
		intel_de_write(dev_priv, reg, val);
		intel_de_posting_read(dev_priv, reg);
		return;
	}

	if (port != (val & VIDEO_DIP_PORT_MASK)) {
		drm_WARN(&dev_priv->drm, val & VIDEO_DIP_ENABLE,
			 "DIP already enabled on port %c\n",
			 (val & VIDEO_DIP_PORT_MASK) >> 29);
		val &= ~VIDEO_DIP_PORT_MASK;
		val |= port;
	}

	val |= VIDEO_DIP_ENABLE;
	val &= ~(VIDEO_DIP_ENABLE_AVI |
		 VIDEO_DIP_ENABLE_VENDOR | VIDEO_DIP_ENABLE_GAMUT |
		 VIDEO_DIP_ENABLE_SPD | VIDEO_DIP_ENABLE_GCP);

	if (intel_hdmi_set_gcp_infoframe(encoder, crtc_state, conn_state))
		val |= VIDEO_DIP_ENABLE_GCP;

	intel_de_write(dev_priv, reg, val);
	intel_de_posting_read(dev_priv, reg);

	intel_write_infoframe(encoder, crtc_state,
			      HDMI_INFOFRAME_TYPE_AVI,
			      &crtc_state->infoframes.avi);
	intel_write_infoframe(encoder, crtc_state,
			      HDMI_INFOFRAME_TYPE_SPD,
			      &crtc_state->infoframes.spd);
	intel_write_infoframe(encoder, crtc_state,
			      HDMI_INFOFRAME_TYPE_VENDOR,
			      &crtc_state->infoframes.hdmi);
}

static void cpt_set_infoframes(struct intel_encoder *encoder,
			       bool enable,
			       const struct intel_crtc_state *crtc_state,
			       const struct drm_connector_state *conn_state)
{
	struct drm_i915_private *dev_priv = to_i915(encoder->base.dev);
	struct intel_crtc *intel_crtc = to_intel_crtc(crtc_state->uapi.crtc);
	struct intel_hdmi *intel_hdmi = enc_to_intel_hdmi(encoder);
	i915_reg_t reg = TVIDEO_DIP_CTL(intel_crtc->pipe);
	u32 val = intel_de_read(dev_priv, reg);

	assert_hdmi_port_disabled(intel_hdmi);

	/* See the big comment in g4x_set_infoframes() */
	val |= VIDEO_DIP_SELECT_AVI | VIDEO_DIP_FREQ_VSYNC;

	if (!enable) {
		if (!(val & VIDEO_DIP_ENABLE))
			return;
		val &= ~(VIDEO_DIP_ENABLE | VIDEO_DIP_ENABLE_AVI |
			 VIDEO_DIP_ENABLE_VENDOR | VIDEO_DIP_ENABLE_GAMUT |
			 VIDEO_DIP_ENABLE_SPD | VIDEO_DIP_ENABLE_GCP);
		intel_de_write(dev_priv, reg, val);
		intel_de_posting_read(dev_priv, reg);
		return;
	}

	/* Set both together, unset both together: see the spec. */
	val |= VIDEO_DIP_ENABLE | VIDEO_DIP_ENABLE_AVI;
	val &= ~(VIDEO_DIP_ENABLE_VENDOR | VIDEO_DIP_ENABLE_GAMUT |
		 VIDEO_DIP_ENABLE_SPD | VIDEO_DIP_ENABLE_GCP);

	if (intel_hdmi_set_gcp_infoframe(encoder, crtc_state, conn_state))
		val |= VIDEO_DIP_ENABLE_GCP;

	intel_de_write(dev_priv, reg, val);
	intel_de_posting_read(dev_priv, reg);

	intel_write_infoframe(encoder, crtc_state,
			      HDMI_INFOFRAME_TYPE_AVI,
			      &crtc_state->infoframes.avi);
	intel_write_infoframe(encoder, crtc_state,
			      HDMI_INFOFRAME_TYPE_SPD,
			      &crtc_state->infoframes.spd);
	intel_write_infoframe(encoder, crtc_state,
			      HDMI_INFOFRAME_TYPE_VENDOR,
			      &crtc_state->infoframes.hdmi);
}

static void vlv_set_infoframes(struct intel_encoder *encoder,
			       bool enable,
			       const struct intel_crtc_state *crtc_state,
			       const struct drm_connector_state *conn_state)
{
	struct drm_i915_private *dev_priv = to_i915(encoder->base.dev);
	struct intel_crtc *intel_crtc = to_intel_crtc(crtc_state->uapi.crtc);
	struct intel_hdmi *intel_hdmi = enc_to_intel_hdmi(encoder);
	i915_reg_t reg = VLV_TVIDEO_DIP_CTL(intel_crtc->pipe);
	u32 val = intel_de_read(dev_priv, reg);
	u32 port = VIDEO_DIP_PORT(encoder->port);

	assert_hdmi_port_disabled(intel_hdmi);

	/* See the big comment in g4x_set_infoframes() */
	val |= VIDEO_DIP_SELECT_AVI | VIDEO_DIP_FREQ_VSYNC;

	if (!enable) {
		if (!(val & VIDEO_DIP_ENABLE))
			return;
		val &= ~(VIDEO_DIP_ENABLE | VIDEO_DIP_ENABLE_AVI |
			 VIDEO_DIP_ENABLE_VENDOR | VIDEO_DIP_ENABLE_GAMUT |
			 VIDEO_DIP_ENABLE_SPD | VIDEO_DIP_ENABLE_GCP);
		intel_de_write(dev_priv, reg, val);
		intel_de_posting_read(dev_priv, reg);
		return;
	}

	if (port != (val & VIDEO_DIP_PORT_MASK)) {
		drm_WARN(&dev_priv->drm, val & VIDEO_DIP_ENABLE,
			 "DIP already enabled on port %c\n",
			 (val & VIDEO_DIP_PORT_MASK) >> 29);
		val &= ~VIDEO_DIP_PORT_MASK;
		val |= port;
	}

	val |= VIDEO_DIP_ENABLE;
	val &= ~(VIDEO_DIP_ENABLE_AVI |
		 VIDEO_DIP_ENABLE_VENDOR | VIDEO_DIP_ENABLE_GAMUT |
		 VIDEO_DIP_ENABLE_SPD | VIDEO_DIP_ENABLE_GCP);

	if (intel_hdmi_set_gcp_infoframe(encoder, crtc_state, conn_state))
		val |= VIDEO_DIP_ENABLE_GCP;

	intel_de_write(dev_priv, reg, val);
	intel_de_posting_read(dev_priv, reg);

	intel_write_infoframe(encoder, crtc_state,
			      HDMI_INFOFRAME_TYPE_AVI,
			      &crtc_state->infoframes.avi);
	intel_write_infoframe(encoder, crtc_state,
			      HDMI_INFOFRAME_TYPE_SPD,
			      &crtc_state->infoframes.spd);
	intel_write_infoframe(encoder, crtc_state,
			      HDMI_INFOFRAME_TYPE_VENDOR,
			      &crtc_state->infoframes.hdmi);
}

static void hsw_set_infoframes(struct intel_encoder *encoder,
			       bool enable,
			       const struct intel_crtc_state *crtc_state,
			       const struct drm_connector_state *conn_state)
{
	struct drm_i915_private *dev_priv = to_i915(encoder->base.dev);
	i915_reg_t reg = HSW_TVIDEO_DIP_CTL(crtc_state->cpu_transcoder);
	u32 val = intel_de_read(dev_priv, reg);

	assert_hdmi_transcoder_func_disabled(dev_priv,
					     crtc_state->cpu_transcoder);

	val &= ~(VIDEO_DIP_ENABLE_VSC_HSW | VIDEO_DIP_ENABLE_AVI_HSW |
		 VIDEO_DIP_ENABLE_GCP_HSW | VIDEO_DIP_ENABLE_VS_HSW |
		 VIDEO_DIP_ENABLE_GMP_HSW | VIDEO_DIP_ENABLE_SPD_HSW |
		 VIDEO_DIP_ENABLE_DRM_GLK);

	if (!enable) {
		intel_de_write(dev_priv, reg, val);
		intel_de_posting_read(dev_priv, reg);
		return;
	}

	if (intel_hdmi_set_gcp_infoframe(encoder, crtc_state, conn_state))
		val |= VIDEO_DIP_ENABLE_GCP_HSW;

	intel_de_write(dev_priv, reg, val);
	intel_de_posting_read(dev_priv, reg);

	intel_write_infoframe(encoder, crtc_state,
			      HDMI_INFOFRAME_TYPE_AVI,
			      &crtc_state->infoframes.avi);
	intel_write_infoframe(encoder, crtc_state,
			      HDMI_INFOFRAME_TYPE_SPD,
			      &crtc_state->infoframes.spd);
	intel_write_infoframe(encoder, crtc_state,
			      HDMI_INFOFRAME_TYPE_VENDOR,
			      &crtc_state->infoframes.hdmi);
	intel_write_infoframe(encoder, crtc_state,
			      HDMI_INFOFRAME_TYPE_DRM,
			      &crtc_state->infoframes.drm);
}

void intel_dp_dual_mode_set_tmds_output(struct intel_hdmi *hdmi, bool enable)
{
	struct drm_i915_private *dev_priv = to_i915(intel_hdmi_to_dev(hdmi));
	struct i2c_adapter *adapter =
		intel_gmbus_get_adapter(dev_priv, hdmi->ddc_bus);

	if (hdmi->dp_dual_mode.type < DRM_DP_DUAL_MODE_TYPE2_DVI)
		return;

	DRM_DEBUG_KMS("%s DP dual mode adaptor TMDS output\n",
		      enable ? "Enabling" : "Disabling");

	drm_dp_dual_mode_set_tmds_output(hdmi->dp_dual_mode.type,
					 adapter, enable);
}

static int intel_hdmi_hdcp_read(struct intel_digital_port *intel_dig_port,
				unsigned int offset, void *buffer, size_t size)
{
	struct drm_i915_private *i915 = to_i915(intel_dig_port->base.base.dev);
	struct intel_hdmi *hdmi = &intel_dig_port->hdmi;
	struct i2c_adapter *adapter = intel_gmbus_get_adapter(i915,
							      hdmi->ddc_bus);
	int ret;
	u8 start = offset & 0xff;
	struct i2c_msg msgs[] = {
		{
			.addr = DRM_HDCP_DDC_ADDR,
			.flags = 0,
			.len = 1,
			.buf = &start,
		},
		{
			.addr = DRM_HDCP_DDC_ADDR,
			.flags = I2C_M_RD,
			.len = size,
			.buf = buffer
		}
	};
	ret = i2c_transfer(adapter, msgs, ARRAY_SIZE(msgs));
	if (ret == ARRAY_SIZE(msgs))
		return 0;
	return ret >= 0 ? -EIO : ret;
}

static int intel_hdmi_hdcp_write(struct intel_digital_port *intel_dig_port,
				 unsigned int offset, void *buffer, size_t size)
{
	struct drm_i915_private *i915 = to_i915(intel_dig_port->base.base.dev);
	struct intel_hdmi *hdmi = &intel_dig_port->hdmi;
	struct i2c_adapter *adapter = intel_gmbus_get_adapter(i915,
							      hdmi->ddc_bus);
	int ret;
	u8 *write_buf;
	struct i2c_msg msg;

	write_buf = kzalloc(size + 1, GFP_KERNEL);
	if (!write_buf)
		return -ENOMEM;

	write_buf[0] = offset & 0xff;
	memcpy(&write_buf[1], buffer, size);

	msg.addr = DRM_HDCP_DDC_ADDR;
	msg.flags = 0,
	msg.len = size + 1,
	msg.buf = write_buf;

	ret = i2c_transfer(adapter, &msg, 1);
	if (ret == 1)
		ret = 0;
	else if (ret >= 0)
		ret = -EIO;

	kfree(write_buf);
	return ret;
}

static
int intel_hdmi_hdcp_write_an_aksv(struct intel_digital_port *intel_dig_port,
				  u8 *an)
{
	struct drm_i915_private *i915 = to_i915(intel_dig_port->base.base.dev);
	struct intel_hdmi *hdmi = &intel_dig_port->hdmi;
	struct i2c_adapter *adapter = intel_gmbus_get_adapter(i915,
							      hdmi->ddc_bus);
	int ret;

	ret = intel_hdmi_hdcp_write(intel_dig_port, DRM_HDCP_DDC_AN, an,
				    DRM_HDCP_AN_LEN);
	if (ret) {
		DRM_DEBUG_KMS("Write An over DDC failed (%d)\n", ret);
		return ret;
	}

	ret = intel_gmbus_output_aksv(adapter);
	if (ret < 0) {
		DRM_DEBUG_KMS("Failed to output aksv (%d)\n", ret);
		return ret;
	}
	return 0;
}

static int intel_hdmi_hdcp_read_bksv(struct intel_digital_port *intel_dig_port,
				     u8 *bksv)
{
	int ret;
	ret = intel_hdmi_hdcp_read(intel_dig_port, DRM_HDCP_DDC_BKSV, bksv,
				   DRM_HDCP_KSV_LEN);
	if (ret)
		DRM_DEBUG_KMS("Read Bksv over DDC failed (%d)\n", ret);
	return ret;
}

static
int intel_hdmi_hdcp_read_bstatus(struct intel_digital_port *intel_dig_port,
				 u8 *bstatus)
{
	int ret;
	ret = intel_hdmi_hdcp_read(intel_dig_port, DRM_HDCP_DDC_BSTATUS,
				   bstatus, DRM_HDCP_BSTATUS_LEN);
	if (ret)
		DRM_DEBUG_KMS("Read bstatus over DDC failed (%d)\n", ret);
	return ret;
}

static
int intel_hdmi_hdcp_repeater_present(struct intel_digital_port *intel_dig_port,
				     bool *repeater_present)
{
	int ret;
	u8 val;

	ret = intel_hdmi_hdcp_read(intel_dig_port, DRM_HDCP_DDC_BCAPS, &val, 1);
	if (ret) {
		DRM_DEBUG_KMS("Read bcaps over DDC failed (%d)\n", ret);
		return ret;
	}
	*repeater_present = val & DRM_HDCP_DDC_BCAPS_REPEATER_PRESENT;
	return 0;
}

static
int intel_hdmi_hdcp_read_ri_prime(struct intel_digital_port *intel_dig_port,
				  u8 *ri_prime)
{
	int ret;
	ret = intel_hdmi_hdcp_read(intel_dig_port, DRM_HDCP_DDC_RI_PRIME,
				   ri_prime, DRM_HDCP_RI_LEN);
	if (ret)
		DRM_DEBUG_KMS("Read Ri' over DDC failed (%d)\n", ret);
	return ret;
}

static
int intel_hdmi_hdcp_read_ksv_ready(struct intel_digital_port *intel_dig_port,
				   bool *ksv_ready)
{
	int ret;
	u8 val;

	ret = intel_hdmi_hdcp_read(intel_dig_port, DRM_HDCP_DDC_BCAPS, &val, 1);
	if (ret) {
		DRM_DEBUG_KMS("Read bcaps over DDC failed (%d)\n", ret);
		return ret;
	}
	*ksv_ready = val & DRM_HDCP_DDC_BCAPS_KSV_FIFO_READY;
	return 0;
}

static
int intel_hdmi_hdcp_read_ksv_fifo(struct intel_digital_port *intel_dig_port,
				  int num_downstream, u8 *ksv_fifo)
{
	int ret;
	ret = intel_hdmi_hdcp_read(intel_dig_port, DRM_HDCP_DDC_KSV_FIFO,
				   ksv_fifo, num_downstream * DRM_HDCP_KSV_LEN);
	if (ret) {
		DRM_DEBUG_KMS("Read ksv fifo over DDC failed (%d)\n", ret);
		return ret;
	}
	return 0;
}

static
int intel_hdmi_hdcp_read_v_prime_part(struct intel_digital_port *intel_dig_port,
				      int i, u32 *part)
{
	int ret;

	if (i >= DRM_HDCP_V_PRIME_NUM_PARTS)
		return -EINVAL;

	ret = intel_hdmi_hdcp_read(intel_dig_port, DRM_HDCP_DDC_V_PRIME(i),
				   part, DRM_HDCP_V_PRIME_PART_LEN);
	if (ret)
		DRM_DEBUG_KMS("Read V'[%d] over DDC failed (%d)\n", i, ret);
	return ret;
}

static int kbl_repositioning_enc_en_signal(struct intel_connector *connector)
{
	struct drm_i915_private *dev_priv = to_i915(connector->base.dev);
	struct intel_digital_port *intel_dig_port = intel_attached_dig_port(connector);
	struct drm_crtc *crtc = connector->base.state->crtc;
	struct intel_crtc *intel_crtc = container_of(crtc,
						     struct intel_crtc, base);
	u32 scanline;
	int ret;

	for (;;) {
		scanline = intel_de_read(dev_priv, PIPEDSL(intel_crtc->pipe));
		if (scanline > 100 && scanline < 200)
			break;
		usleep_range(25, 50);
	}

	ret = intel_ddi_toggle_hdcp_signalling(&intel_dig_port->base, false);
	if (ret) {
		DRM_ERROR("Disable HDCP signalling failed (%d)\n", ret);
		return ret;
	}
	ret = intel_ddi_toggle_hdcp_signalling(&intel_dig_port->base, true);
	if (ret) {
		DRM_ERROR("Enable HDCP signalling failed (%d)\n", ret);
		return ret;
	}

	return 0;
}

static
int intel_hdmi_hdcp_toggle_signalling(struct intel_digital_port *intel_dig_port,
				      bool enable)
{
	struct intel_hdmi *hdmi = &intel_dig_port->hdmi;
	struct intel_connector *connector = hdmi->attached_connector;
	struct drm_i915_private *dev_priv = to_i915(connector->base.dev);
	int ret;

	if (!enable)
		usleep_range(6, 60); /* Bspec says >= 6us */

	ret = intel_ddi_toggle_hdcp_signalling(&intel_dig_port->base, enable);
	if (ret) {
		DRM_ERROR("%s HDCP signalling failed (%d)\n",
			  enable ? "Enable" : "Disable", ret);
		return ret;
	}

	/*
	 * WA: To fix incorrect positioning of the window of
	 * opportunity and enc_en signalling in KABYLAKE.
	 */
	if (IS_KABYLAKE(dev_priv) && enable)
		return kbl_repositioning_enc_en_signal(connector);

	return 0;
}

static
bool intel_hdmi_hdcp_check_link(struct intel_digital_port *intel_dig_port)
{
	struct drm_i915_private *i915 = to_i915(intel_dig_port->base.base.dev);
	struct intel_connector *connector =
		intel_dig_port->hdmi.attached_connector;
	enum port port = intel_dig_port->base.port;
	enum transcoder cpu_transcoder = connector->hdcp.cpu_transcoder;
	int ret;
	union {
		u32 reg;
		u8 shim[DRM_HDCP_RI_LEN];
	} ri;

	ret = intel_hdmi_hdcp_read_ri_prime(intel_dig_port, ri.shim);
	if (ret)
		return false;

	intel_de_write(i915, HDCP_RPRIME(i915, cpu_transcoder, port), ri.reg);

	/* Wait for Ri prime match */
	if (wait_for((intel_de_read(i915, HDCP_STATUS(i915, cpu_transcoder, port)) &
		      (HDCP_STATUS_RI_MATCH | HDCP_STATUS_ENC)) ==
		     (HDCP_STATUS_RI_MATCH | HDCP_STATUS_ENC), 1)) {
		DRM_ERROR("Ri' mismatch detected, link check failed (%x)\n",
			  intel_de_read(i915, HDCP_STATUS(i915, cpu_transcoder, port)));
		return false;
	}
	return true;
}

struct hdcp2_hdmi_msg_timeout {
	u8 msg_id;
	u16 timeout;
};

static const struct hdcp2_hdmi_msg_timeout hdcp2_msg_timeout[] = {
	{ HDCP_2_2_AKE_SEND_CERT, HDCP_2_2_CERT_TIMEOUT_MS, },
	{ HDCP_2_2_AKE_SEND_PAIRING_INFO, HDCP_2_2_PAIRING_TIMEOUT_MS, },
	{ HDCP_2_2_LC_SEND_LPRIME, HDCP_2_2_HDMI_LPRIME_TIMEOUT_MS, },
	{ HDCP_2_2_REP_SEND_RECVID_LIST, HDCP_2_2_RECVID_LIST_TIMEOUT_MS, },
	{ HDCP_2_2_REP_STREAM_READY, HDCP_2_2_STREAM_READY_TIMEOUT_MS, },
};

static
int intel_hdmi_hdcp2_read_rx_status(struct intel_digital_port *intel_dig_port,
				    u8 *rx_status)
{
	return intel_hdmi_hdcp_read(intel_dig_port,
				    HDCP_2_2_HDMI_REG_RXSTATUS_OFFSET,
				    rx_status,
				    HDCP_2_2_HDMI_RXSTATUS_LEN);
}

static int get_hdcp2_msg_timeout(u8 msg_id, bool is_paired)
{
	int i;

	if (msg_id == HDCP_2_2_AKE_SEND_HPRIME) {
		if (is_paired)
			return HDCP_2_2_HPRIME_PAIRED_TIMEOUT_MS;
		else
			return HDCP_2_2_HPRIME_NO_PAIRED_TIMEOUT_MS;
	}

	for (i = 0; i < ARRAY_SIZE(hdcp2_msg_timeout); i++) {
		if (hdcp2_msg_timeout[i].msg_id == msg_id)
			return hdcp2_msg_timeout[i].timeout;
	}

	return -EINVAL;
}

static inline
int hdcp2_detect_msg_availability(struct intel_digital_port *intel_digital_port,
				  u8 msg_id, bool *msg_ready,
				  ssize_t *msg_sz)
{
	u8 rx_status[HDCP_2_2_HDMI_RXSTATUS_LEN];
	int ret;

	ret = intel_hdmi_hdcp2_read_rx_status(intel_digital_port, rx_status);
	if (ret < 0) {
		DRM_DEBUG_KMS("rx_status read failed. Err %d\n", ret);
		return ret;
	}

	*msg_sz = ((HDCP_2_2_HDMI_RXSTATUS_MSG_SZ_HI(rx_status[1]) << 8) |
		  rx_status[0]);

	if (msg_id == HDCP_2_2_REP_SEND_RECVID_LIST)
		*msg_ready = (HDCP_2_2_HDMI_RXSTATUS_READY(rx_status[1]) &&
			     *msg_sz);
	else
		*msg_ready = *msg_sz;

	return 0;
}

static ssize_t
intel_hdmi_hdcp2_wait_for_msg(struct intel_digital_port *intel_dig_port,
			      u8 msg_id, bool paired)
{
	bool msg_ready = false;
	int timeout, ret;
	ssize_t msg_sz = 0;

	timeout = get_hdcp2_msg_timeout(msg_id, paired);
	if (timeout < 0)
		return timeout;

	ret = __wait_for(ret = hdcp2_detect_msg_availability(intel_dig_port,
							     msg_id, &msg_ready,
							     &msg_sz),
			 !ret && msg_ready && msg_sz, timeout * 1000,
			 1000, 5 * 1000);
	if (ret)
		DRM_DEBUG_KMS("msg_id: %d, ret: %d, timeout: %d\n",
			      msg_id, ret, timeout);

	return ret ? ret : msg_sz;
}

static
int intel_hdmi_hdcp2_write_msg(struct intel_digital_port *intel_dig_port,
			       void *buf, size_t size)
{
	unsigned int offset;

	offset = HDCP_2_2_HDMI_REG_WR_MSG_OFFSET;
	return intel_hdmi_hdcp_write(intel_dig_port, offset, buf, size);
}

static
int intel_hdmi_hdcp2_read_msg(struct intel_digital_port *intel_dig_port,
			      u8 msg_id, void *buf, size_t size)
{
	struct intel_hdmi *hdmi = &intel_dig_port->hdmi;
	struct intel_hdcp *hdcp = &hdmi->attached_connector->hdcp;
	unsigned int offset;
	ssize_t ret;

	ret = intel_hdmi_hdcp2_wait_for_msg(intel_dig_port, msg_id,
					    hdcp->is_paired);
	if (ret < 0)
		return ret;

	/*
	 * Available msg size should be equal to or lesser than the
	 * available buffer.
	 */
	if (ret > size) {
		DRM_DEBUG_KMS("msg_sz(%zd) is more than exp size(%zu)\n",
			      ret, size);
		return -1;
	}

	offset = HDCP_2_2_HDMI_REG_RD_MSG_OFFSET;
	ret = intel_hdmi_hdcp_read(intel_dig_port, offset, buf, ret);
	if (ret)
		DRM_DEBUG_KMS("Failed to read msg_id: %d(%zd)\n", msg_id, ret);

	return ret;
}

static
int intel_hdmi_hdcp2_check_link(struct intel_digital_port *intel_dig_port)
{
	u8 rx_status[HDCP_2_2_HDMI_RXSTATUS_LEN];
	int ret;

	ret = intel_hdmi_hdcp2_read_rx_status(intel_dig_port, rx_status);
	if (ret)
		return ret;

	/*
	 * Re-auth request and Link Integrity Failures are represented by
	 * same bit. i.e reauth_req.
	 */
	if (HDCP_2_2_HDMI_RXSTATUS_REAUTH_REQ(rx_status[1]))
		ret = HDCP_REAUTH_REQUEST;
	else if (HDCP_2_2_HDMI_RXSTATUS_READY(rx_status[1]))
		ret = HDCP_TOPOLOGY_CHANGE;

	return ret;
}

static
int intel_hdmi_hdcp2_capable(struct intel_digital_port *intel_dig_port,
			     bool *capable)
{
	u8 hdcp2_version;
	int ret;

	*capable = false;
	ret = intel_hdmi_hdcp_read(intel_dig_port, HDCP_2_2_HDMI_REG_VER_OFFSET,
				   &hdcp2_version, sizeof(hdcp2_version));
	if (!ret && hdcp2_version & HDCP_2_2_HDMI_SUPPORT_MASK)
		*capable = true;

	return ret;
}

static inline
enum hdcp_wired_protocol intel_hdmi_hdcp2_protocol(void)
{
	return HDCP_PROTOCOL_HDMI;
}

static const struct intel_hdcp_shim intel_hdmi_hdcp_shim = {
	.write_an_aksv = intel_hdmi_hdcp_write_an_aksv,
	.read_bksv = intel_hdmi_hdcp_read_bksv,
	.read_bstatus = intel_hdmi_hdcp_read_bstatus,
	.repeater_present = intel_hdmi_hdcp_repeater_present,
	.read_ri_prime = intel_hdmi_hdcp_read_ri_prime,
	.read_ksv_ready = intel_hdmi_hdcp_read_ksv_ready,
	.read_ksv_fifo = intel_hdmi_hdcp_read_ksv_fifo,
	.read_v_prime_part = intel_hdmi_hdcp_read_v_prime_part,
	.toggle_signalling = intel_hdmi_hdcp_toggle_signalling,
	.check_link = intel_hdmi_hdcp_check_link,
	.write_2_2_msg = intel_hdmi_hdcp2_write_msg,
	.read_2_2_msg = intel_hdmi_hdcp2_read_msg,
	.check_2_2_link	= intel_hdmi_hdcp2_check_link,
	.hdcp_2_2_capable = intel_hdmi_hdcp2_capable,
	.protocol = HDCP_PROTOCOL_HDMI,
};

static void intel_hdmi_prepare(struct intel_encoder *encoder,
			       const struct intel_crtc_state *crtc_state)
{
	struct drm_device *dev = encoder->base.dev;
	struct drm_i915_private *dev_priv = to_i915(dev);
	struct intel_crtc *crtc = to_intel_crtc(crtc_state->uapi.crtc);
	struct intel_hdmi *intel_hdmi = enc_to_intel_hdmi(encoder);
	const struct drm_display_mode *adjusted_mode = &crtc_state->hw.adjusted_mode;
	u32 hdmi_val;

	intel_dp_dual_mode_set_tmds_output(intel_hdmi, true);

	hdmi_val = SDVO_ENCODING_HDMI;
	if (!HAS_PCH_SPLIT(dev_priv) && crtc_state->limited_color_range)
		hdmi_val |= HDMI_COLOR_RANGE_16_235;
	if (adjusted_mode->flags & DRM_MODE_FLAG_PVSYNC)
		hdmi_val |= SDVO_VSYNC_ACTIVE_HIGH;
	if (adjusted_mode->flags & DRM_MODE_FLAG_PHSYNC)
		hdmi_val |= SDVO_HSYNC_ACTIVE_HIGH;

	if (crtc_state->pipe_bpp > 24)
		hdmi_val |= HDMI_COLOR_FORMAT_12bpc;
	else
		hdmi_val |= SDVO_COLOR_FORMAT_8bpc;

	if (crtc_state->has_hdmi_sink)
		hdmi_val |= HDMI_MODE_SELECT_HDMI;

	if (HAS_PCH_CPT(dev_priv))
		hdmi_val |= SDVO_PIPE_SEL_CPT(crtc->pipe);
	else if (IS_CHERRYVIEW(dev_priv))
		hdmi_val |= SDVO_PIPE_SEL_CHV(crtc->pipe);
	else
		hdmi_val |= SDVO_PIPE_SEL(crtc->pipe);

	intel_de_write(dev_priv, intel_hdmi->hdmi_reg, hdmi_val);
	intel_de_posting_read(dev_priv, intel_hdmi->hdmi_reg);
}

static bool intel_hdmi_get_hw_state(struct intel_encoder *encoder,
				    enum pipe *pipe)
{
	struct drm_i915_private *dev_priv = to_i915(encoder->base.dev);
	struct intel_hdmi *intel_hdmi = enc_to_intel_hdmi(encoder);
	intel_wakeref_t wakeref;
	bool ret;

	wakeref = intel_display_power_get_if_enabled(dev_priv,
						     encoder->power_domain);
	if (!wakeref)
		return false;

	ret = intel_sdvo_port_enabled(dev_priv, intel_hdmi->hdmi_reg, pipe);

	intel_display_power_put(dev_priv, encoder->power_domain, wakeref);

	return ret;
}

static void intel_hdmi_get_config(struct intel_encoder *encoder,
				  struct intel_crtc_state *pipe_config)
{
	struct intel_hdmi *intel_hdmi = enc_to_intel_hdmi(encoder);
	struct drm_device *dev = encoder->base.dev;
	struct drm_i915_private *dev_priv = to_i915(dev);
	u32 tmp, flags = 0;
	int dotclock;

	pipe_config->output_types |= BIT(INTEL_OUTPUT_HDMI);

	tmp = intel_de_read(dev_priv, intel_hdmi->hdmi_reg);

	if (tmp & SDVO_HSYNC_ACTIVE_HIGH)
		flags |= DRM_MODE_FLAG_PHSYNC;
	else
		flags |= DRM_MODE_FLAG_NHSYNC;

	if (tmp & SDVO_VSYNC_ACTIVE_HIGH)
		flags |= DRM_MODE_FLAG_PVSYNC;
	else
		flags |= DRM_MODE_FLAG_NVSYNC;

	if (tmp & HDMI_MODE_SELECT_HDMI)
		pipe_config->has_hdmi_sink = true;

	pipe_config->infoframes.enable |=
		intel_hdmi_infoframes_enabled(encoder, pipe_config);

	if (pipe_config->infoframes.enable)
		pipe_config->has_infoframe = true;

	if (tmp & HDMI_AUDIO_ENABLE)
		pipe_config->has_audio = true;

	if (!HAS_PCH_SPLIT(dev_priv) &&
	    tmp & HDMI_COLOR_RANGE_16_235)
		pipe_config->limited_color_range = true;

	pipe_config->hw.adjusted_mode.flags |= flags;

	if ((tmp & SDVO_COLOR_FORMAT_MASK) == HDMI_COLOR_FORMAT_12bpc)
		dotclock = pipe_config->port_clock * 2 / 3;
	else
		dotclock = pipe_config->port_clock;

	if (pipe_config->pixel_multiplier)
		dotclock /= pipe_config->pixel_multiplier;

	pipe_config->hw.adjusted_mode.crtc_clock = dotclock;

	pipe_config->lane_count = 4;

	intel_hdmi_read_gcp_infoframe(encoder, pipe_config);

	intel_read_infoframe(encoder, pipe_config,
			     HDMI_INFOFRAME_TYPE_AVI,
			     &pipe_config->infoframes.avi);
	intel_read_infoframe(encoder, pipe_config,
			     HDMI_INFOFRAME_TYPE_SPD,
			     &pipe_config->infoframes.spd);
	intel_read_infoframe(encoder, pipe_config,
			     HDMI_INFOFRAME_TYPE_VENDOR,
			     &pipe_config->infoframes.hdmi);
}

static void intel_enable_hdmi_audio(struct intel_encoder *encoder,
				    const struct intel_crtc_state *pipe_config,
				    const struct drm_connector_state *conn_state)
{
	struct intel_crtc *crtc = to_intel_crtc(pipe_config->uapi.crtc);

	drm_WARN_ON(encoder->base.dev, !pipe_config->has_hdmi_sink);
	DRM_DEBUG_DRIVER("Enabling HDMI audio on pipe %c\n",
			 pipe_name(crtc->pipe));
	intel_audio_codec_enable(encoder, pipe_config, conn_state);
}

static void g4x_enable_hdmi(struct intel_encoder *encoder,
			    const struct intel_crtc_state *pipe_config,
			    const struct drm_connector_state *conn_state)
{
	struct drm_device *dev = encoder->base.dev;
	struct drm_i915_private *dev_priv = to_i915(dev);
	struct intel_hdmi *intel_hdmi = enc_to_intel_hdmi(encoder);
	u32 temp;

	temp = intel_de_read(dev_priv, intel_hdmi->hdmi_reg);

	temp |= SDVO_ENABLE;
	if (pipe_config->has_audio)
		temp |= HDMI_AUDIO_ENABLE;

	intel_de_write(dev_priv, intel_hdmi->hdmi_reg, temp);
	intel_de_posting_read(dev_priv, intel_hdmi->hdmi_reg);

	if (pipe_config->has_audio)
		intel_enable_hdmi_audio(encoder, pipe_config, conn_state);
}

static void ibx_enable_hdmi(struct intel_encoder *encoder,
			    const struct intel_crtc_state *pipe_config,
			    const struct drm_connector_state *conn_state)
{
	struct drm_device *dev = encoder->base.dev;
	struct drm_i915_private *dev_priv = to_i915(dev);
	struct intel_hdmi *intel_hdmi = enc_to_intel_hdmi(encoder);
	u32 temp;

	temp = intel_de_read(dev_priv, intel_hdmi->hdmi_reg);

	temp |= SDVO_ENABLE;
	if (pipe_config->has_audio)
		temp |= HDMI_AUDIO_ENABLE;

	/*
	 * HW workaround, need to write this twice for issue
	 * that may result in first write getting masked.
	 */
	intel_de_write(dev_priv, intel_hdmi->hdmi_reg, temp);
	intel_de_posting_read(dev_priv, intel_hdmi->hdmi_reg);
	intel_de_write(dev_priv, intel_hdmi->hdmi_reg, temp);
	intel_de_posting_read(dev_priv, intel_hdmi->hdmi_reg);

	/*
	 * HW workaround, need to toggle enable bit off and on
	 * for 12bpc with pixel repeat.
	 *
	 * FIXME: BSpec says this should be done at the end of
	 * of the modeset sequence, so not sure if this isn't too soon.
	 */
	if (pipe_config->pipe_bpp > 24 &&
	    pipe_config->pixel_multiplier > 1) {
		intel_de_write(dev_priv, intel_hdmi->hdmi_reg,
		               temp & ~SDVO_ENABLE);
		intel_de_posting_read(dev_priv, intel_hdmi->hdmi_reg);

		/*
		 * HW workaround, need to write this twice for issue
		 * that may result in first write getting masked.
		 */
		intel_de_write(dev_priv, intel_hdmi->hdmi_reg, temp);
		intel_de_posting_read(dev_priv, intel_hdmi->hdmi_reg);
		intel_de_write(dev_priv, intel_hdmi->hdmi_reg, temp);
		intel_de_posting_read(dev_priv, intel_hdmi->hdmi_reg);
	}

	if (pipe_config->has_audio)
		intel_enable_hdmi_audio(encoder, pipe_config, conn_state);
}

static void cpt_enable_hdmi(struct intel_encoder *encoder,
			    const struct intel_crtc_state *pipe_config,
			    const struct drm_connector_state *conn_state)
{
	struct drm_device *dev = encoder->base.dev;
	struct drm_i915_private *dev_priv = to_i915(dev);
	struct intel_crtc *crtc = to_intel_crtc(pipe_config->uapi.crtc);
	struct intel_hdmi *intel_hdmi = enc_to_intel_hdmi(encoder);
	enum pipe pipe = crtc->pipe;
	u32 temp;

	temp = intel_de_read(dev_priv, intel_hdmi->hdmi_reg);

	temp |= SDVO_ENABLE;
	if (pipe_config->has_audio)
		temp |= HDMI_AUDIO_ENABLE;

	/*
	 * WaEnableHDMI8bpcBefore12bpc:snb,ivb
	 *
	 * The procedure for 12bpc is as follows:
	 * 1. disable HDMI clock gating
	 * 2. enable HDMI with 8bpc
	 * 3. enable HDMI with 12bpc
	 * 4. enable HDMI clock gating
	 */

	if (pipe_config->pipe_bpp > 24) {
		intel_de_write(dev_priv, TRANS_CHICKEN1(pipe),
		               intel_de_read(dev_priv, TRANS_CHICKEN1(pipe)) | TRANS_CHICKEN1_HDMIUNIT_GC_DISABLE);

		temp &= ~SDVO_COLOR_FORMAT_MASK;
		temp |= SDVO_COLOR_FORMAT_8bpc;
	}

	intel_de_write(dev_priv, intel_hdmi->hdmi_reg, temp);
	intel_de_posting_read(dev_priv, intel_hdmi->hdmi_reg);

	if (pipe_config->pipe_bpp > 24) {
		temp &= ~SDVO_COLOR_FORMAT_MASK;
		temp |= HDMI_COLOR_FORMAT_12bpc;

		intel_de_write(dev_priv, intel_hdmi->hdmi_reg, temp);
		intel_de_posting_read(dev_priv, intel_hdmi->hdmi_reg);

		intel_de_write(dev_priv, TRANS_CHICKEN1(pipe),
		               intel_de_read(dev_priv, TRANS_CHICKEN1(pipe)) & ~TRANS_CHICKEN1_HDMIUNIT_GC_DISABLE);
	}

	if (pipe_config->has_audio)
		intel_enable_hdmi_audio(encoder, pipe_config, conn_state);
}

static void vlv_enable_hdmi(struct intel_encoder *encoder,
			    const struct intel_crtc_state *pipe_config,
			    const struct drm_connector_state *conn_state)
{
}

static void intel_disable_hdmi(struct intel_encoder *encoder,
			       const struct intel_crtc_state *old_crtc_state,
			       const struct drm_connector_state *old_conn_state)
{
	struct drm_device *dev = encoder->base.dev;
	struct drm_i915_private *dev_priv = to_i915(dev);
	struct intel_hdmi *intel_hdmi = enc_to_intel_hdmi(encoder);
	struct intel_digital_port *intel_dig_port =
		hdmi_to_dig_port(intel_hdmi);
	struct intel_crtc *crtc = to_intel_crtc(old_crtc_state->uapi.crtc);
	u32 temp;

	temp = intel_de_read(dev_priv, intel_hdmi->hdmi_reg);

	temp &= ~(SDVO_ENABLE | HDMI_AUDIO_ENABLE);
	intel_de_write(dev_priv, intel_hdmi->hdmi_reg, temp);
	intel_de_posting_read(dev_priv, intel_hdmi->hdmi_reg);

	/*
	 * HW workaround for IBX, we need to move the port
	 * to transcoder A after disabling it to allow the
	 * matching DP port to be enabled on transcoder A.
	 */
	if (HAS_PCH_IBX(dev_priv) && crtc->pipe == PIPE_B) {
		/*
		 * We get CPU/PCH FIFO underruns on the other pipe when
		 * doing the workaround. Sweep them under the rug.
		 */
		intel_set_cpu_fifo_underrun_reporting(dev_priv, PIPE_A, false);
		intel_set_pch_fifo_underrun_reporting(dev_priv, PIPE_A, false);

		temp &= ~SDVO_PIPE_SEL_MASK;
		temp |= SDVO_ENABLE | SDVO_PIPE_SEL(PIPE_A);
		/*
		 * HW workaround, need to write this twice for issue
		 * that may result in first write getting masked.
		 */
		intel_de_write(dev_priv, intel_hdmi->hdmi_reg, temp);
		intel_de_posting_read(dev_priv, intel_hdmi->hdmi_reg);
		intel_de_write(dev_priv, intel_hdmi->hdmi_reg, temp);
		intel_de_posting_read(dev_priv, intel_hdmi->hdmi_reg);

		temp &= ~SDVO_ENABLE;
		intel_de_write(dev_priv, intel_hdmi->hdmi_reg, temp);
		intel_de_posting_read(dev_priv, intel_hdmi->hdmi_reg);

		intel_wait_for_vblank_if_active(dev_priv, PIPE_A);
		intel_set_cpu_fifo_underrun_reporting(dev_priv, PIPE_A, true);
		intel_set_pch_fifo_underrun_reporting(dev_priv, PIPE_A, true);
	}

	intel_dig_port->set_infoframes(encoder,
				       false,
				       old_crtc_state, old_conn_state);

	intel_dp_dual_mode_set_tmds_output(intel_hdmi, false);
}

static void g4x_disable_hdmi(struct intel_encoder *encoder,
			     const struct intel_crtc_state *old_crtc_state,
			     const struct drm_connector_state *old_conn_state)
{
	if (old_crtc_state->has_audio)
		intel_audio_codec_disable(encoder,
					  old_crtc_state, old_conn_state);

	intel_disable_hdmi(encoder, old_crtc_state, old_conn_state);
}

static void pch_disable_hdmi(struct intel_encoder *encoder,
			     const struct intel_crtc_state *old_crtc_state,
			     const struct drm_connector_state *old_conn_state)
{
	if (old_crtc_state->has_audio)
		intel_audio_codec_disable(encoder,
					  old_crtc_state, old_conn_state);
}

static void pch_post_disable_hdmi(struct intel_encoder *encoder,
				  const struct intel_crtc_state *old_crtc_state,
				  const struct drm_connector_state *old_conn_state)
{
	intel_disable_hdmi(encoder, old_crtc_state, old_conn_state);
}

static int intel_hdmi_source_max_tmds_clock(struct intel_encoder *encoder)
{
	struct drm_i915_private *dev_priv = to_i915(encoder->base.dev);
	int max_tmds_clock, vbt_max_tmds_clock;

	if (INTEL_GEN(dev_priv) >= 10 || IS_GEMINILAKE(dev_priv))
		max_tmds_clock = 594000;
	else if (INTEL_GEN(dev_priv) >= 8 || IS_HASWELL(dev_priv))
		max_tmds_clock = 300000;
	else if (INTEL_GEN(dev_priv) >= 5)
		max_tmds_clock = 225000;
	else
		max_tmds_clock = 165000;

	vbt_max_tmds_clock = intel_bios_max_tmds_clock(encoder);
	if (vbt_max_tmds_clock)
		max_tmds_clock = min(max_tmds_clock, vbt_max_tmds_clock);

	return max_tmds_clock;
}

static bool intel_has_hdmi_sink(struct intel_hdmi *hdmi,
				const struct drm_connector_state *conn_state)
{
	return hdmi->has_hdmi_sink &&
		READ_ONCE(to_intel_digital_connector_state(conn_state)->force_audio) != HDMI_AUDIO_OFF_DVI;
}

static int hdmi_port_clock_limit(struct intel_hdmi *hdmi,
				 bool respect_downstream_limits,
				 bool has_hdmi_sink)
{
	struct intel_encoder *encoder = &hdmi_to_dig_port(hdmi)->base;
	int max_tmds_clock = intel_hdmi_source_max_tmds_clock(encoder);

	if (respect_downstream_limits) {
		struct intel_connector *connector = hdmi->attached_connector;
		const struct drm_display_info *info = &connector->base.display_info;

		if (hdmi->dp_dual_mode.max_tmds_clock)
			max_tmds_clock = min(max_tmds_clock,
					     hdmi->dp_dual_mode.max_tmds_clock);

		if (info->max_tmds_clock)
			max_tmds_clock = min(max_tmds_clock,
					     info->max_tmds_clock);
		else if (!has_hdmi_sink)
			max_tmds_clock = min(max_tmds_clock, 165000);
	}

	return max_tmds_clock;
}

static enum drm_mode_status
hdmi_port_clock_valid(struct intel_hdmi *hdmi,
		      int clock, bool respect_downstream_limits,
		      bool has_hdmi_sink)
{
	struct drm_i915_private *dev_priv = to_i915(intel_hdmi_to_dev(hdmi));

	if (clock < 25000)
		return MODE_CLOCK_LOW;
	if (clock > hdmi_port_clock_limit(hdmi, respect_downstream_limits,
					  has_hdmi_sink))
		return MODE_CLOCK_HIGH;

	/* BXT DPLL can't generate 223-240 MHz */
	if (IS_GEN9_LP(dev_priv) && clock > 223333 && clock < 240000)
		return MODE_CLOCK_RANGE;

	/* CHV DPLL can't generate 216-240 MHz */
	if (IS_CHERRYVIEW(dev_priv) && clock > 216000 && clock < 240000)
		return MODE_CLOCK_RANGE;

	return MODE_OK;
}

static enum drm_mode_status
intel_hdmi_mode_valid(struct drm_connector *connector,
		      struct drm_display_mode *mode)
{
	struct intel_hdmi *hdmi = intel_attached_hdmi(to_intel_connector(connector));
	struct drm_device *dev = intel_hdmi_to_dev(hdmi);
	struct drm_i915_private *dev_priv = to_i915(dev);
	enum drm_mode_status status;
	int clock = mode->clock;
	int max_dotclk = to_i915(connector->dev)->max_dotclk_freq;
	bool has_hdmi_sink = intel_has_hdmi_sink(hdmi, connector->state);

	if (mode->flags & DRM_MODE_FLAG_DBLSCAN)
		return MODE_NO_DBLESCAN;

	if ((mode->flags & DRM_MODE_FLAG_3D_MASK) == DRM_MODE_FLAG_3D_FRAME_PACKING)
		clock *= 2;

	if (clock > max_dotclk)
		return MODE_CLOCK_HIGH;

	if (mode->flags & DRM_MODE_FLAG_DBLCLK)
		clock *= 2;

	if (drm_mode_is_420_only(&connector->display_info, mode))
		clock /= 2;

	/* check if we can do 8bpc */
	status = hdmi_port_clock_valid(hdmi, clock, true, has_hdmi_sink);

	if (has_hdmi_sink) {
		/* if we can't do 8bpc we may still be able to do 12bpc */
		if (status != MODE_OK && !HAS_GMCH(dev_priv))
			status = hdmi_port_clock_valid(hdmi, clock * 3 / 2,
						       true, has_hdmi_sink);

		/* if we can't do 8,12bpc we may still be able to do 10bpc */
		if (status != MODE_OK && INTEL_GEN(dev_priv) >= 11)
			status = hdmi_port_clock_valid(hdmi, clock * 5 / 4,
						       true, has_hdmi_sink);
	}
	if (status != MODE_OK)
		return status;

	return intel_mode_valid_max_plane_size(dev_priv, mode);
}

static bool hdmi_deep_color_possible(const struct intel_crtc_state *crtc_state,
				     int bpc)
{
	struct drm_i915_private *dev_priv =
		to_i915(crtc_state->uapi.crtc->dev);
	struct drm_atomic_state *state = crtc_state->uapi.state;
	struct drm_connector_state *connector_state;
	struct drm_connector *connector;
	const struct drm_display_mode *adjusted_mode =
		&crtc_state->hw.adjusted_mode;
	int i;

	if (HAS_GMCH(dev_priv))
		return false;

	if (bpc == 10 && INTEL_GEN(dev_priv) < 11)
		return false;

	if (crtc_state->pipe_bpp < bpc * 3)
		return false;

	if (!crtc_state->has_hdmi_sink)
		return false;

	/*
	 * HDMI deep color affects the clocks, so it's only possible
	 * when not cloning with other encoder types.
	 */
	if (crtc_state->output_types != 1 << INTEL_OUTPUT_HDMI)
		return false;

	for_each_new_connector_in_state(state, connector, connector_state, i) {
		const struct drm_display_info *info = &connector->display_info;

		if (connector_state->crtc != crtc_state->uapi.crtc)
			continue;

		if (crtc_state->output_format == INTEL_OUTPUT_FORMAT_YCBCR420) {
			const struct drm_hdmi_info *hdmi = &info->hdmi;

			if (bpc == 12 && !(hdmi->y420_dc_modes &
					   DRM_EDID_YCBCR420_DC_36))
				return false;
			else if (bpc == 10 && !(hdmi->y420_dc_modes &
						DRM_EDID_YCBCR420_DC_30))
				return false;
		} else {
			if (bpc == 12 && !(info->edid_hdmi_dc_modes &
					   DRM_EDID_HDMI_DC_36))
				return false;
			else if (bpc == 10 && !(info->edid_hdmi_dc_modes &
						DRM_EDID_HDMI_DC_30))
				return false;
		}
	}

	/* Display Wa_1405510057:icl,ehl */
	if (crtc_state->output_format == INTEL_OUTPUT_FORMAT_YCBCR420 &&
	    bpc == 10 && IS_GEN(dev_priv, 11) &&
	    (adjusted_mode->crtc_hblank_end -
	     adjusted_mode->crtc_hblank_start) % 8 == 2)
		return false;

	return true;
}

static bool
intel_hdmi_ycbcr420_config(struct drm_connector *connector,
			   struct intel_crtc_state *config)
{
	struct intel_crtc *intel_crtc = to_intel_crtc(config->uapi.crtc);

	if (!connector->ycbcr_420_allowed) {
		DRM_ERROR("Platform doesn't support YCBCR420 output\n");
		return false;
	}

	config->output_format = INTEL_OUTPUT_FORMAT_YCBCR420;

	/* YCBCR 420 output conversion needs a scaler */
	if (skl_update_scaler_crtc(config)) {
		DRM_DEBUG_KMS("Scaler allocation for output failed\n");
		return false;
	}

	intel_pch_panel_fitting(intel_crtc, config,
				DRM_MODE_SCALE_FULLSCREEN);

	return true;
}

static int intel_hdmi_port_clock(int clock, int bpc)
{
	/*
	 * Need to adjust the port link by:
	 *  1.5x for 12bpc
	 *  1.25x for 10bpc
	 */
	return clock * bpc / 8;
}

static int intel_hdmi_compute_bpc(struct intel_encoder *encoder,
				  struct intel_crtc_state *crtc_state,
				  int clock)
{
	struct intel_hdmi *intel_hdmi = enc_to_intel_hdmi(encoder);
	int bpc;

	for (bpc = 12; bpc >= 10; bpc -= 2) {
		if (hdmi_deep_color_possible(crtc_state, bpc) &&
		    hdmi_port_clock_valid(intel_hdmi,
					  intel_hdmi_port_clock(clock, bpc),
					  true, crtc_state->has_hdmi_sink) == MODE_OK)
			return bpc;
	}

	return 8;
}

static int intel_hdmi_compute_clock(struct intel_encoder *encoder,
				    struct intel_crtc_state *crtc_state)
{
	struct intel_hdmi *intel_hdmi = enc_to_intel_hdmi(encoder);
	const struct drm_display_mode *adjusted_mode =
		&crtc_state->hw.adjusted_mode;
	int bpc, clock = adjusted_mode->crtc_clock;

	if (adjusted_mode->flags & DRM_MODE_FLAG_DBLCLK)
		clock *= 2;

	/* YCBCR420 TMDS rate requirement is half the pixel clock */
	if (crtc_state->output_format == INTEL_OUTPUT_FORMAT_YCBCR420)
		clock /= 2;

	bpc = intel_hdmi_compute_bpc(encoder, crtc_state, clock);

	crtc_state->port_clock = intel_hdmi_port_clock(clock, bpc);

	/*
	 * pipe_bpp could already be below 8bpc due to
	 * FDI bandwidth constraints. We shouldn't bump it
	 * back up to 8bpc in that case.
	 */
	if (crtc_state->pipe_bpp > bpc * 3)
		crtc_state->pipe_bpp = bpc * 3;

	DRM_DEBUG_KMS("picking %d bpc for HDMI output (pipe bpp: %d)\n",
		      bpc, crtc_state->pipe_bpp);

	if (hdmi_port_clock_valid(intel_hdmi, crtc_state->port_clock,
				  false, crtc_state->has_hdmi_sink) != MODE_OK) {
		DRM_DEBUG_KMS("unsupported HDMI clock (%d kHz), rejecting mode\n",
			      crtc_state->port_clock);
		return -EINVAL;
	}

	return 0;
}

static bool intel_hdmi_limited_color_range(const struct intel_crtc_state *crtc_state,
					   const struct drm_connector_state *conn_state)
{
	const struct intel_digital_connector_state *intel_conn_state =
		to_intel_digital_connector_state(conn_state);
	const struct drm_display_mode *adjusted_mode =
		&crtc_state->hw.adjusted_mode;

	/*
	 * Our YCbCr output is always limited range.
	 * crtc_state->limited_color_range only applies to RGB,
	 * and it must never be set for YCbCr or we risk setting
	 * some conflicting bits in PIPECONF which will mess up
	 * the colors on the monitor.
	 */
	if (crtc_state->output_format != INTEL_OUTPUT_FORMAT_RGB)
		return false;

	if (intel_conn_state->broadcast_rgb == INTEL_BROADCAST_RGB_AUTO) {
		/* See CEA-861-E - 5.1 Default Encoding Parameters */
		return crtc_state->has_hdmi_sink &&
			drm_default_rgb_quant_range(adjusted_mode) ==
			HDMI_QUANTIZATION_RANGE_LIMITED;
	} else {
		return intel_conn_state->broadcast_rgb == INTEL_BROADCAST_RGB_LIMITED;
	}
}

int intel_hdmi_compute_config(struct intel_encoder *encoder,
			      struct intel_crtc_state *pipe_config,
			      struct drm_connector_state *conn_state)
{
	struct intel_hdmi *intel_hdmi = enc_to_intel_hdmi(encoder);
	struct drm_i915_private *dev_priv = to_i915(encoder->base.dev);
	struct drm_display_mode *adjusted_mode = &pipe_config->hw.adjusted_mode;
	struct drm_connector *connector = conn_state->connector;
	struct drm_scdc *scdc = &connector->display_info.hdmi.scdc;
	struct intel_digital_connector_state *intel_conn_state =
		to_intel_digital_connector_state(conn_state);
	int ret;

	if (adjusted_mode->flags & DRM_MODE_FLAG_DBLSCAN)
		return -EINVAL;

	pipe_config->output_format = INTEL_OUTPUT_FORMAT_RGB;
	pipe_config->has_hdmi_sink = intel_has_hdmi_sink(intel_hdmi,
							 conn_state);

	if (pipe_config->has_hdmi_sink)
		pipe_config->has_infoframe = true;

	if (adjusted_mode->flags & DRM_MODE_FLAG_DBLCLK)
		pipe_config->pixel_multiplier = 2;

	if (drm_mode_is_420_only(&connector->display_info, adjusted_mode)) {
		if (!intel_hdmi_ycbcr420_config(connector, pipe_config)) {
			DRM_ERROR("Can't support YCBCR420 output\n");
			return -EINVAL;
		}
	}

	pipe_config->limited_color_range =
		intel_hdmi_limited_color_range(pipe_config, conn_state);

	if (HAS_PCH_SPLIT(dev_priv) && !HAS_DDI(dev_priv))
		pipe_config->has_pch_encoder = true;

	if (pipe_config->has_hdmi_sink) {
		if (intel_conn_state->force_audio == HDMI_AUDIO_AUTO)
			pipe_config->has_audio = intel_hdmi->has_audio;
		else
			pipe_config->has_audio =
				intel_conn_state->force_audio == HDMI_AUDIO_ON;
	}

	ret = intel_hdmi_compute_clock(encoder, pipe_config);
	if (ret)
		return ret;

	if (conn_state->picture_aspect_ratio)
		adjusted_mode->picture_aspect_ratio =
			conn_state->picture_aspect_ratio;

	pipe_config->lane_count = 4;

	if (scdc->scrambling.supported && (INTEL_GEN(dev_priv) >= 10 ||
					   IS_GEMINILAKE(dev_priv))) {
		if (scdc->scrambling.low_rates)
			pipe_config->hdmi_scrambling = true;

		if (pipe_config->port_clock > 340000) {
			pipe_config->hdmi_scrambling = true;
			pipe_config->hdmi_high_tmds_clock_ratio = true;
		}
	}

	intel_hdmi_compute_gcp_infoframe(encoder, pipe_config, conn_state);

	if (!intel_hdmi_compute_avi_infoframe(encoder, pipe_config, conn_state)) {
		DRM_DEBUG_KMS("bad AVI infoframe\n");
		return -EINVAL;
	}

	if (!intel_hdmi_compute_spd_infoframe(encoder, pipe_config, conn_state)) {
		DRM_DEBUG_KMS("bad SPD infoframe\n");
		return -EINVAL;
	}

	if (!intel_hdmi_compute_hdmi_infoframe(encoder, pipe_config, conn_state)) {
		DRM_DEBUG_KMS("bad HDMI infoframe\n");
		return -EINVAL;
	}

	if (!intel_hdmi_compute_drm_infoframe(encoder, pipe_config, conn_state)) {
		DRM_DEBUG_KMS("bad DRM infoframe\n");
		return -EINVAL;
	}

	return 0;
}

static void
intel_hdmi_unset_edid(struct drm_connector *connector)
{
	struct intel_hdmi *intel_hdmi = intel_attached_hdmi(to_intel_connector(connector));

	intel_hdmi->has_hdmi_sink = false;
	intel_hdmi->has_audio = false;

	intel_hdmi->dp_dual_mode.type = DRM_DP_DUAL_MODE_NONE;
	intel_hdmi->dp_dual_mode.max_tmds_clock = 0;

	kfree(to_intel_connector(connector)->detect_edid);
	to_intel_connector(connector)->detect_edid = NULL;
}

static void
intel_hdmi_dp_dual_mode_detect(struct drm_connector *connector, bool has_edid)
{
	struct drm_i915_private *dev_priv = to_i915(connector->dev);
	struct intel_hdmi *hdmi = intel_attached_hdmi(to_intel_connector(connector));
	enum port port = hdmi_to_dig_port(hdmi)->base.port;
	struct i2c_adapter *adapter =
		intel_gmbus_get_adapter(dev_priv, hdmi->ddc_bus);
	enum drm_dp_dual_mode_type type = drm_dp_dual_mode_detect(adapter);

	/*
	 * Type 1 DVI adaptors are not required to implement any
	 * registers, so we can't always detect their presence.
	 * Ideally we should be able to check the state of the
	 * CONFIG1 pin, but no such luck on our hardware.
	 *
	 * The only method left to us is to check the VBT to see
	 * if the port is a dual mode capable DP port. But let's
	 * only do that when we sucesfully read the EDID, to avoid
	 * confusing log messages about DP dual mode adaptors when
	 * there's nothing connected to the port.
	 */
	if (type == DRM_DP_DUAL_MODE_UNKNOWN) {
		/* An overridden EDID imply that we want this port for testing.
		 * Make sure not to set limits for that port.
		 */
		if (has_edid && !connector->override_edid &&
		    intel_bios_is_port_dp_dual_mode(dev_priv, port)) {
			DRM_DEBUG_KMS("Assuming DP dual mode adaptor presence based on VBT\n");
			type = DRM_DP_DUAL_MODE_TYPE1_DVI;
		} else {
			type = DRM_DP_DUAL_MODE_NONE;
		}
	}

	if (type == DRM_DP_DUAL_MODE_NONE)
		return;

	hdmi->dp_dual_mode.type = type;
	hdmi->dp_dual_mode.max_tmds_clock =
		drm_dp_dual_mode_max_tmds_clock(type, adapter);

	DRM_DEBUG_KMS("DP dual mode adaptor (%s) detected (max TMDS clock: %d kHz)\n",
		      drm_dp_get_dual_mode_type_name(type),
		      hdmi->dp_dual_mode.max_tmds_clock);
}

static bool
intel_hdmi_set_edid(struct drm_connector *connector)
{
	struct drm_i915_private *dev_priv = to_i915(connector->dev);
	struct intel_hdmi *intel_hdmi = intel_attached_hdmi(to_intel_connector(connector));
	intel_wakeref_t wakeref;
	struct edid *edid;
	bool connected = false;
	struct i2c_adapter *i2c;

	wakeref = intel_display_power_get(dev_priv, POWER_DOMAIN_GMBUS);

	i2c = intel_gmbus_get_adapter(dev_priv, intel_hdmi->ddc_bus);

	edid = drm_get_edid(connector, i2c);

	if (!edid && !intel_gmbus_is_forced_bit(i2c)) {
		DRM_DEBUG_KMS("HDMI GMBUS EDID read failed, retry using GPIO bit-banging\n");
		intel_gmbus_force_bit(i2c, true);
		edid = drm_get_edid(connector, i2c);
		intel_gmbus_force_bit(i2c, false);
	}

	intel_hdmi_dp_dual_mode_detect(connector, edid != NULL);

	intel_display_power_put(dev_priv, POWER_DOMAIN_GMBUS, wakeref);

	to_intel_connector(connector)->detect_edid = edid;
	if (edid && edid->input & DRM_EDID_INPUT_DIGITAL) {
		intel_hdmi->has_audio = drm_detect_monitor_audio(edid);
		intel_hdmi->has_hdmi_sink = drm_detect_hdmi_monitor(edid);

		connected = true;
	}

	cec_notifier_set_phys_addr_from_edid(intel_hdmi->cec_notifier, edid);

	return connected;
}

static enum drm_connector_status
intel_hdmi_detect(struct drm_connector *connector, bool force)
{
	enum drm_connector_status status = connector_status_disconnected;
	struct drm_i915_private *dev_priv = to_i915(connector->dev);
	struct intel_hdmi *intel_hdmi = intel_attached_hdmi(to_intel_connector(connector));
	struct intel_encoder *encoder = &hdmi_to_dig_port(intel_hdmi)->base;
	intel_wakeref_t wakeref;

	DRM_DEBUG_KMS("[CONNECTOR:%d:%s]\n",
		      connector->base.id, connector->name);

	wakeref = intel_display_power_get(dev_priv, POWER_DOMAIN_GMBUS);

	if (INTEL_GEN(dev_priv) >= 11 &&
	    !intel_digital_port_connected(encoder))
		goto out;

	intel_hdmi_unset_edid(connector);

	if (intel_hdmi_set_edid(connector))
		status = connector_status_connected;

out:
	intel_display_power_put(dev_priv, POWER_DOMAIN_GMBUS, wakeref);

	if (status != connector_status_connected)
		cec_notifier_phys_addr_invalidate(intel_hdmi->cec_notifier);

	/*
	 * Make sure the refs for power wells enabled during detect are
	 * dropped to avoid a new detect cycle triggered by HPD polling.
	 */
	intel_display_power_flush_work(dev_priv);

	return status;
}

static void
intel_hdmi_force(struct drm_connector *connector)
{
	DRM_DEBUG_KMS("[CONNECTOR:%d:%s]\n",
		      connector->base.id, connector->name);

	intel_hdmi_unset_edid(connector);

	if (connector->status != connector_status_connected)
		return;

	intel_hdmi_set_edid(connector);
}

static int intel_hdmi_get_modes(struct drm_connector *connector)
{
	struct edid *edid;

	edid = to_intel_connector(connector)->detect_edid;
	if (edid == NULL)
		return 0;

	return intel_connector_update_modes(connector, edid);
}

static void intel_hdmi_pre_enable(struct intel_encoder *encoder,
				  const struct intel_crtc_state *pipe_config,
				  const struct drm_connector_state *conn_state)
{
	struct intel_digital_port *intel_dig_port =
		enc_to_dig_port(encoder);

	intel_hdmi_prepare(encoder, pipe_config);

	intel_dig_port->set_infoframes(encoder,
				       pipe_config->has_infoframe,
				       pipe_config, conn_state);
}

static void vlv_hdmi_pre_enable(struct intel_encoder *encoder,
				const struct intel_crtc_state *pipe_config,
				const struct drm_connector_state *conn_state)
{
	struct intel_digital_port *dport = enc_to_dig_port(encoder);
	struct drm_i915_private *dev_priv = to_i915(encoder->base.dev);

	vlv_phy_pre_encoder_enable(encoder, pipe_config);

	/* HDMI 1.0V-2dB */
	vlv_set_phy_signal_level(encoder, 0x2b245f5f, 0x00002000, 0x5578b83a,
				 0x2b247878);

	dport->set_infoframes(encoder,
			      pipe_config->has_infoframe,
			      pipe_config, conn_state);

	g4x_enable_hdmi(encoder, pipe_config, conn_state);

	vlv_wait_port_ready(dev_priv, dport, 0x0);
}

static void vlv_hdmi_pre_pll_enable(struct intel_encoder *encoder,
				    const struct intel_crtc_state *pipe_config,
				    const struct drm_connector_state *conn_state)
{
	intel_hdmi_prepare(encoder, pipe_config);

	vlv_phy_pre_pll_enable(encoder, pipe_config);
}

static void chv_hdmi_pre_pll_enable(struct intel_encoder *encoder,
				    const struct intel_crtc_state *pipe_config,
				    const struct drm_connector_state *conn_state)
{
	intel_hdmi_prepare(encoder, pipe_config);

	chv_phy_pre_pll_enable(encoder, pipe_config);
}

static void chv_hdmi_post_pll_disable(struct intel_encoder *encoder,
				      const struct intel_crtc_state *old_crtc_state,
				      const struct drm_connector_state *old_conn_state)
{
	chv_phy_post_pll_disable(encoder, old_crtc_state);
}

static void vlv_hdmi_post_disable(struct intel_encoder *encoder,
				  const struct intel_crtc_state *old_crtc_state,
				  const struct drm_connector_state *old_conn_state)
{
	/* Reset lanes to avoid HDMI flicker (VLV w/a) */
	vlv_phy_reset_lanes(encoder, old_crtc_state);
}

static void chv_hdmi_post_disable(struct intel_encoder *encoder,
				  const struct intel_crtc_state *old_crtc_state,
				  const struct drm_connector_state *old_conn_state)
{
	struct drm_device *dev = encoder->base.dev;
	struct drm_i915_private *dev_priv = to_i915(dev);

	vlv_dpio_get(dev_priv);

	/* Assert data lane reset */
	chv_data_lane_soft_reset(encoder, old_crtc_state, true);

	vlv_dpio_put(dev_priv);
}

static void chv_hdmi_pre_enable(struct intel_encoder *encoder,
				const struct intel_crtc_state *pipe_config,
				const struct drm_connector_state *conn_state)
{
	struct intel_digital_port *dport = enc_to_dig_port(encoder);
	struct drm_device *dev = encoder->base.dev;
	struct drm_i915_private *dev_priv = to_i915(dev);

	chv_phy_pre_encoder_enable(encoder, pipe_config);

	/* FIXME: Program the support xxx V-dB */
	/* Use 800mV-0dB */
	chv_set_phy_signal_level(encoder, 128, 102, false);

	dport->set_infoframes(encoder,
			      pipe_config->has_infoframe,
			      pipe_config, conn_state);

	g4x_enable_hdmi(encoder, pipe_config, conn_state);

	vlv_wait_port_ready(dev_priv, dport, 0x0);

	/* Second common lane will stay alive on its own now */
	chv_phy_release_cl2_override(encoder);
}

static struct i2c_adapter *
intel_hdmi_get_i2c_adapter(struct drm_connector *connector)
{
	struct drm_i915_private *dev_priv = to_i915(connector->dev);
	struct intel_hdmi *intel_hdmi = intel_attached_hdmi(to_intel_connector(connector));

	return intel_gmbus_get_adapter(dev_priv, intel_hdmi->ddc_bus);
}

static void intel_hdmi_create_i2c_symlink(struct drm_connector *connector)
{
	struct i2c_adapter *adapter = intel_hdmi_get_i2c_adapter(connector);
	struct kobject *i2c_kobj = &adapter->dev.kobj;
	struct kobject *connector_kobj = &connector->kdev->kobj;
	int ret;

	ret = sysfs_create_link(connector_kobj, i2c_kobj, i2c_kobj->name);
	if (ret)
		DRM_ERROR("Failed to create i2c symlink (%d)\n", ret);
}

static void intel_hdmi_remove_i2c_symlink(struct drm_connector *connector)
{
	struct i2c_adapter *adapter = intel_hdmi_get_i2c_adapter(connector);
	struct kobject *i2c_kobj = &adapter->dev.kobj;
	struct kobject *connector_kobj = &connector->kdev->kobj;

	sysfs_remove_link(connector_kobj, i2c_kobj->name);
}

static int
intel_hdmi_connector_register(struct drm_connector *connector)
{
	int ret;

	ret = intel_connector_register(connector);
	if (ret)
		return ret;

	intel_connector_debugfs_add(connector);

	intel_hdmi_create_i2c_symlink(connector);

	return ret;
}

static void intel_hdmi_destroy(struct drm_connector *connector)
{
	struct cec_notifier *n = intel_attached_hdmi(to_intel_connector(connector))->cec_notifier;

	cec_notifier_conn_unregister(n);

	intel_connector_destroy(connector);
}

static void intel_hdmi_connector_unregister(struct drm_connector *connector)
{
	intel_hdmi_remove_i2c_symlink(connector);

	intel_connector_unregister(connector);
}

static const struct drm_connector_funcs intel_hdmi_connector_funcs = {
	.detect = intel_hdmi_detect,
	.force = intel_hdmi_force,
	.fill_modes = drm_helper_probe_single_connector_modes,
	.atomic_get_property = intel_digital_connector_atomic_get_property,
	.atomic_set_property = intel_digital_connector_atomic_set_property,
	.late_register = intel_hdmi_connector_register,
	.early_unregister = intel_hdmi_connector_unregister,
	.destroy = intel_hdmi_destroy,
	.atomic_destroy_state = drm_atomic_helper_connector_destroy_state,
	.atomic_duplicate_state = intel_digital_connector_duplicate_state,
};

static const struct drm_connector_helper_funcs intel_hdmi_connector_helper_funcs = {
	.get_modes = intel_hdmi_get_modes,
	.mode_valid = intel_hdmi_mode_valid,
	.atomic_check = intel_digital_connector_atomic_check,
};

static const struct drm_encoder_funcs intel_hdmi_enc_funcs = {
	.destroy = intel_encoder_destroy,
};

static void
intel_hdmi_add_properties(struct intel_hdmi *intel_hdmi, struct drm_connector *connector)
{
	struct drm_i915_private *dev_priv = to_i915(connector->dev);
	struct intel_digital_port *intel_dig_port =
				hdmi_to_dig_port(intel_hdmi);

	intel_attach_force_audio_property(connector);
	intel_attach_broadcast_rgb_property(connector);
	intel_attach_aspect_ratio_property(connector);

	/*
	 * Attach Colorspace property for Non LSPCON based device
	 * ToDo: This needs to be extended for LSPCON implementation
	 * as well. Will be implemented separately.
	 */
	if (!intel_dig_port->lspcon.active)
		intel_attach_colorspace_property(connector);

	drm_connector_attach_content_type_property(connector);

	if (INTEL_GEN(dev_priv) >= 10 || IS_GEMINILAKE(dev_priv))
		drm_object_attach_property(&connector->base,
			connector->dev->mode_config.hdr_output_metadata_property, 0);

	if (!HAS_GMCH(dev_priv))
		drm_connector_attach_max_bpc_property(connector, 8, 12);
}

/*
 * intel_hdmi_handle_sink_scrambling: handle sink scrambling/clock ratio setup
 * @encoder: intel_encoder
 * @connector: drm_connector
 * @high_tmds_clock_ratio = bool to indicate if the function needs to set
 *  or reset the high tmds clock ratio for scrambling
 * @scrambling: bool to Indicate if the function needs to set or reset
 *  sink scrambling
 *
 * This function handles scrambling on HDMI 2.0 capable sinks.
 * If required clock rate is > 340 Mhz && scrambling is supported by sink
 * it enables scrambling. This should be called before enabling the HDMI
 * 2.0 port, as the sink can choose to disable the scrambling if it doesn't
 * detect a scrambled clock within 100 ms.
 *
 * Returns:
 * True on success, false on failure.
 */
bool intel_hdmi_handle_sink_scrambling(struct intel_encoder *encoder,
				       struct drm_connector *connector,
				       bool high_tmds_clock_ratio,
				       bool scrambling)
{
	struct drm_i915_private *dev_priv = to_i915(encoder->base.dev);
	struct intel_hdmi *intel_hdmi = enc_to_intel_hdmi(encoder);
	struct drm_scrambling *sink_scrambling =
		&connector->display_info.hdmi.scdc.scrambling;
	struct i2c_adapter *adapter =
		intel_gmbus_get_adapter(dev_priv, intel_hdmi->ddc_bus);

	if (!sink_scrambling->supported)
		return true;

	DRM_DEBUG_KMS("[CONNECTOR:%d:%s] scrambling=%s, TMDS bit clock ratio=1/%d\n",
		      connector->base.id, connector->name,
		      yesno(scrambling), high_tmds_clock_ratio ? 40 : 10);

	/* Set TMDS bit clock ratio to 1/40 or 1/10, and enable/disable scrambling */
	return drm_scdc_set_high_tmds_clock_ratio(adapter,
						  high_tmds_clock_ratio) &&
		drm_scdc_set_scrambling(adapter, scrambling);
}

static u8 chv_port_to_ddc_pin(struct drm_i915_private *dev_priv, enum port port)
{
	u8 ddc_pin;

	switch (port) {
	case PORT_B:
		ddc_pin = GMBUS_PIN_DPB;
		break;
	case PORT_C:
		ddc_pin = GMBUS_PIN_DPC;
		break;
	case PORT_D:
		ddc_pin = GMBUS_PIN_DPD_CHV;
		break;
	default:
		MISSING_CASE(port);
		ddc_pin = GMBUS_PIN_DPB;
		break;
	}
	return ddc_pin;
}

static u8 bxt_port_to_ddc_pin(struct drm_i915_private *dev_priv, enum port port)
{
	u8 ddc_pin;

	switch (port) {
	case PORT_B:
		ddc_pin = GMBUS_PIN_1_BXT;
		break;
	case PORT_C:
		ddc_pin = GMBUS_PIN_2_BXT;
		break;
	default:
		MISSING_CASE(port);
		ddc_pin = GMBUS_PIN_1_BXT;
		break;
	}
	return ddc_pin;
}

static u8 cnp_port_to_ddc_pin(struct drm_i915_private *dev_priv,
			      enum port port)
{
	u8 ddc_pin;

	switch (port) {
	case PORT_B:
		ddc_pin = GMBUS_PIN_1_BXT;
		break;
	case PORT_C:
		ddc_pin = GMBUS_PIN_2_BXT;
		break;
	case PORT_D:
		ddc_pin = GMBUS_PIN_4_CNP;
		break;
	case PORT_F:
		ddc_pin = GMBUS_PIN_3_BXT;
		break;
	default:
		MISSING_CASE(port);
		ddc_pin = GMBUS_PIN_1_BXT;
		break;
	}
	return ddc_pin;
}

static u8 icl_port_to_ddc_pin(struct drm_i915_private *dev_priv, enum port port)
{
	enum phy phy = intel_port_to_phy(dev_priv, port);

	if (intel_phy_is_combo(dev_priv, phy))
		return GMBUS_PIN_1_BXT + port;
	else if (intel_phy_is_tc(dev_priv, phy))
		return GMBUS_PIN_9_TC1_ICP + intel_port_to_tc(dev_priv, port);

	drm_WARN(&dev_priv->drm, 1, "Unknown port:%c\n", port_name(port));
	return GMBUS_PIN_2_BXT;
}

static u8 mcc_port_to_ddc_pin(struct drm_i915_private *dev_priv, enum port port)
{
	enum phy phy = intel_port_to_phy(dev_priv, port);
	u8 ddc_pin;

	switch (phy) {
	case PHY_A:
		ddc_pin = GMBUS_PIN_1_BXT;
		break;
	case PHY_B:
		ddc_pin = GMBUS_PIN_2_BXT;
		break;
	case PHY_C:
		ddc_pin = GMBUS_PIN_9_TC1_ICP;
		break;
	default:
		MISSING_CASE(phy);
		ddc_pin = GMBUS_PIN_1_BXT;
		break;
	}
	return ddc_pin;
}

static u8 g4x_port_to_ddc_pin(struct drm_i915_private *dev_priv,
			      enum port port)
{
	u8 ddc_pin;

	switch (port) {
	case PORT_B:
		ddc_pin = GMBUS_PIN_DPB;
		break;
	case PORT_C:
		ddc_pin = GMBUS_PIN_DPC;
		break;
	case PORT_D:
		ddc_pin = GMBUS_PIN_DPD;
		break;
	default:
		MISSING_CASE(port);
		ddc_pin = GMBUS_PIN_DPB;
		break;
	}
	return ddc_pin;
}

static u8 intel_hdmi_ddc_pin(struct intel_encoder *encoder)
{
	struct drm_i915_private *dev_priv = to_i915(encoder->base.dev);
	enum port port = encoder->port;
	u8 ddc_pin;

	ddc_pin = intel_bios_alternate_ddc_pin(encoder);
	if (ddc_pin) {
		DRM_DEBUG_KMS("Using DDC pin 0x%x for port %c (VBT)\n",
			      ddc_pin, port_name(port));
		return ddc_pin;
	}

	if (HAS_PCH_MCC(dev_priv))
		ddc_pin = mcc_port_to_ddc_pin(dev_priv, port);
	else if (INTEL_PCH_TYPE(dev_priv) >= PCH_ICP)
		ddc_pin = icl_port_to_ddc_pin(dev_priv, port);
	else if (HAS_PCH_CNP(dev_priv))
		ddc_pin = cnp_port_to_ddc_pin(dev_priv, port);
	else if (IS_GEN9_LP(dev_priv))
		ddc_pin = bxt_port_to_ddc_pin(dev_priv, port);
	else if (IS_CHERRYVIEW(dev_priv))
		ddc_pin = chv_port_to_ddc_pin(dev_priv, port);
	else
		ddc_pin = g4x_port_to_ddc_pin(dev_priv, port);

	DRM_DEBUG_KMS("Using DDC pin 0x%x for port %c (platform default)\n",
		      ddc_pin, port_name(port));

	return ddc_pin;
}

void intel_infoframe_init(struct intel_digital_port *intel_dig_port)
{
	struct drm_i915_private *dev_priv =
		to_i915(intel_dig_port->base.base.dev);

	if (IS_VALLEYVIEW(dev_priv) || IS_CHERRYVIEW(dev_priv)) {
		intel_dig_port->write_infoframe = vlv_write_infoframe;
		intel_dig_port->read_infoframe = vlv_read_infoframe;
		intel_dig_port->set_infoframes = vlv_set_infoframes;
		intel_dig_port->infoframes_enabled = vlv_infoframes_enabled;
	} else if (IS_G4X(dev_priv)) {
		intel_dig_port->write_infoframe = g4x_write_infoframe;
		intel_dig_port->read_infoframe = g4x_read_infoframe;
		intel_dig_port->set_infoframes = g4x_set_infoframes;
		intel_dig_port->infoframes_enabled = g4x_infoframes_enabled;
	} else if (HAS_DDI(dev_priv)) {
		if (intel_dig_port->lspcon.active) {
			intel_dig_port->write_infoframe = lspcon_write_infoframe;
			intel_dig_port->read_infoframe = lspcon_read_infoframe;
			intel_dig_port->set_infoframes = lspcon_set_infoframes;
			intel_dig_port->infoframes_enabled = lspcon_infoframes_enabled;
		} else {
			intel_dig_port->write_infoframe = hsw_write_infoframe;
			intel_dig_port->read_infoframe = hsw_read_infoframe;
			intel_dig_port->set_infoframes = hsw_set_infoframes;
			intel_dig_port->infoframes_enabled = hsw_infoframes_enabled;
		}
	} else if (HAS_PCH_IBX(dev_priv)) {
		intel_dig_port->write_infoframe = ibx_write_infoframe;
		intel_dig_port->read_infoframe = ibx_read_infoframe;
		intel_dig_port->set_infoframes = ibx_set_infoframes;
		intel_dig_port->infoframes_enabled = ibx_infoframes_enabled;
	} else {
		intel_dig_port->write_infoframe = cpt_write_infoframe;
		intel_dig_port->read_infoframe = cpt_read_infoframe;
		intel_dig_port->set_infoframes = cpt_set_infoframes;
		intel_dig_port->infoframes_enabled = cpt_infoframes_enabled;
	}
}

void intel_hdmi_init_connector(struct intel_digital_port *intel_dig_port,
			       struct intel_connector *intel_connector)
{
	struct drm_connector *connector = &intel_connector->base;
	struct intel_hdmi *intel_hdmi = &intel_dig_port->hdmi;
	struct intel_encoder *intel_encoder = &intel_dig_port->base;
	struct drm_device *dev = intel_encoder->base.dev;
	struct drm_i915_private *dev_priv = to_i915(dev);
	struct i2c_adapter *ddc;
	enum port port = intel_encoder->port;
	struct cec_connector_info conn_info;

	DRM_DEBUG_KMS("Adding HDMI connector on [ENCODER:%d:%s]\n",
		      intel_encoder->base.base.id, intel_encoder->base.name);

<<<<<<< HEAD
	if (INTEL_GEN(dev_priv) < 12 && WARN_ON(port == PORT_A))
		return;

	if (WARN(intel_dig_port->max_lanes < 4,
		 "Not enough lanes (%d) for HDMI on [ENCODER:%d:%s]\n",
		 intel_dig_port->max_lanes, intel_encoder->base.base.id,
		 intel_encoder->base.name))
		return;

	intel_hdmi->ddc_bus = intel_hdmi_ddc_pin(dev_priv, port);
=======
	if (INTEL_GEN(dev_priv) < 12 && drm_WARN_ON(dev, port == PORT_A))
		return;

	if (drm_WARN(dev, intel_dig_port->max_lanes < 4,
		     "Not enough lanes (%d) for HDMI on [ENCODER:%d:%s]\n",
		     intel_dig_port->max_lanes, intel_encoder->base.base.id,
		     intel_encoder->base.name))
		return;

	intel_hdmi->ddc_bus = intel_hdmi_ddc_pin(intel_encoder);
>>>>>>> 04d5ce62
	ddc = intel_gmbus_get_adapter(dev_priv, intel_hdmi->ddc_bus);

	drm_connector_init_with_ddc(dev, connector,
				    &intel_hdmi_connector_funcs,
				    DRM_MODE_CONNECTOR_HDMIA,
				    ddc);
	drm_connector_helper_add(connector, &intel_hdmi_connector_helper_funcs);

	connector->interlace_allowed = 1;
	connector->doublescan_allowed = 0;
	connector->stereo_allowed = 1;

	if (INTEL_GEN(dev_priv) >= 10 || IS_GEMINILAKE(dev_priv))
		connector->ycbcr_420_allowed = true;

	intel_encoder->hpd_pin = intel_hpd_pin_default(dev_priv, port);
	intel_connector->polled = DRM_CONNECTOR_POLL_HPD;

	if (HAS_DDI(dev_priv))
		intel_connector->get_hw_state = intel_ddi_connector_get_hw_state;
	else
		intel_connector->get_hw_state = intel_connector_get_hw_state;

	intel_hdmi_add_properties(intel_hdmi, connector);

	intel_connector_attach_encoder(intel_connector, intel_encoder);
	intel_hdmi->attached_connector = intel_connector;

	if (is_hdcp_supported(dev_priv, port)) {
		int ret = intel_hdcp_init(intel_connector,
					  &intel_hdmi_hdcp_shim);
		if (ret)
			DRM_DEBUG_KMS("HDCP init failed, skipping.\n");
	}

	/* For G4X desktop chip, PEG_BAND_GAP_DATA 3:0 must first be written
	 * 0xd.  Failure to do so will result in spurious interrupts being
	 * generated on the port when a cable is not attached.
	 */
	if (IS_G45(dev_priv)) {
		u32 temp = intel_de_read(dev_priv, PEG_BAND_GAP_DATA);
		intel_de_write(dev_priv, PEG_BAND_GAP_DATA,
		               (temp & ~0xf) | 0xd);
	}

	cec_fill_conn_info_from_drm(&conn_info, connector);

	intel_hdmi->cec_notifier =
		cec_notifier_conn_register(dev->dev, port_identifier(port),
					   &conn_info);
	if (!intel_hdmi->cec_notifier)
		DRM_DEBUG_KMS("CEC notifier get failed\n");
}

static enum intel_hotplug_state
intel_hdmi_hotplug(struct intel_encoder *encoder,
		   struct intel_connector *connector, bool irq_received)
{
	enum intel_hotplug_state state;

	state = intel_encoder_hotplug(encoder, connector, irq_received);

	/*
	 * On many platforms the HDMI live state signal is known to be
	 * unreliable, so we can't use it to detect if a sink is connected or
	 * not. Instead we detect if it's connected based on whether we can
	 * read the EDID or not. That in turn has a problem during disconnect,
	 * since the HPD interrupt may be raised before the DDC lines get
	 * disconnected (due to how the required length of DDC vs. HPD
	 * connector pins are specified) and so we'll still be able to get a
	 * valid EDID. To solve this schedule another detection cycle if this
	 * time around we didn't detect any change in the sink's connection
	 * status.
	 */
	if (state == INTEL_HOTPLUG_UNCHANGED && irq_received)
		state = INTEL_HOTPLUG_RETRY;

	return state;
}

void intel_hdmi_init(struct drm_i915_private *dev_priv,
		     i915_reg_t hdmi_reg, enum port port)
{
	struct intel_digital_port *intel_dig_port;
	struct intel_encoder *intel_encoder;
	struct intel_connector *intel_connector;

	intel_dig_port = kzalloc(sizeof(*intel_dig_port), GFP_KERNEL);
	if (!intel_dig_port)
		return;

	intel_connector = intel_connector_alloc();
	if (!intel_connector) {
		kfree(intel_dig_port);
		return;
	}

	intel_encoder = &intel_dig_port->base;

	drm_encoder_init(&dev_priv->drm, &intel_encoder->base,
			 &intel_hdmi_enc_funcs, DRM_MODE_ENCODER_TMDS,
			 "HDMI %c", port_name(port));

	intel_encoder->hotplug = intel_hdmi_hotplug;
	intel_encoder->compute_config = intel_hdmi_compute_config;
	if (HAS_PCH_SPLIT(dev_priv)) {
		intel_encoder->disable = pch_disable_hdmi;
		intel_encoder->post_disable = pch_post_disable_hdmi;
	} else {
		intel_encoder->disable = g4x_disable_hdmi;
	}
	intel_encoder->get_hw_state = intel_hdmi_get_hw_state;
	intel_encoder->get_config = intel_hdmi_get_config;
	if (IS_CHERRYVIEW(dev_priv)) {
		intel_encoder->pre_pll_enable = chv_hdmi_pre_pll_enable;
		intel_encoder->pre_enable = chv_hdmi_pre_enable;
		intel_encoder->enable = vlv_enable_hdmi;
		intel_encoder->post_disable = chv_hdmi_post_disable;
		intel_encoder->post_pll_disable = chv_hdmi_post_pll_disable;
	} else if (IS_VALLEYVIEW(dev_priv)) {
		intel_encoder->pre_pll_enable = vlv_hdmi_pre_pll_enable;
		intel_encoder->pre_enable = vlv_hdmi_pre_enable;
		intel_encoder->enable = vlv_enable_hdmi;
		intel_encoder->post_disable = vlv_hdmi_post_disable;
	} else {
		intel_encoder->pre_enable = intel_hdmi_pre_enable;
		if (HAS_PCH_CPT(dev_priv))
			intel_encoder->enable = cpt_enable_hdmi;
		else if (HAS_PCH_IBX(dev_priv))
			intel_encoder->enable = ibx_enable_hdmi;
		else
			intel_encoder->enable = g4x_enable_hdmi;
	}

	intel_encoder->type = INTEL_OUTPUT_HDMI;
	intel_encoder->power_domain = intel_port_to_power_domain(port);
	intel_encoder->port = port;
	if (IS_CHERRYVIEW(dev_priv)) {
		if (port == PORT_D)
			intel_encoder->pipe_mask = BIT(PIPE_C);
		else
			intel_encoder->pipe_mask = BIT(PIPE_A) | BIT(PIPE_B);
	} else {
		intel_encoder->pipe_mask = ~0;
	}
	intel_encoder->cloneable = 1 << INTEL_OUTPUT_ANALOG;
	/*
	 * BSpec is unclear about HDMI+HDMI cloning on g4x, but it seems
	 * to work on real hardware. And since g4x can send infoframes to
	 * only one port anyway, nothing is lost by allowing it.
	 */
	if (IS_G4X(dev_priv))
		intel_encoder->cloneable |= 1 << INTEL_OUTPUT_HDMI;

	intel_dig_port->hdmi.hdmi_reg = hdmi_reg;
	intel_dig_port->dp.output_reg = INVALID_MMIO_REG;
	intel_dig_port->max_lanes = 4;

	intel_infoframe_init(intel_dig_port);

	intel_dig_port->aux_ch = intel_bios_port_aux_ch(dev_priv, port);
	intel_hdmi_init_connector(intel_dig_port, intel_connector);
}<|MERGE_RESOLUTION|>--- conflicted
+++ resolved
@@ -429,11 +429,7 @@
 {
 	struct drm_i915_private *dev_priv = to_i915(encoder->base.dev);
 	enum pipe pipe = to_intel_crtc(pipe_config->uapi.crtc)->pipe;
-<<<<<<< HEAD
-	u32 val = I915_READ(TVIDEO_DIP_CTL(pipe));
-=======
 	u32 val = intel_de_read(dev_priv, TVIDEO_DIP_CTL(pipe));
->>>>>>> 04d5ce62
 
 	if ((val & VIDEO_DIP_ENABLE) == 0)
 		return 0;
@@ -510,11 +506,7 @@
 {
 	struct drm_i915_private *dev_priv = to_i915(encoder->base.dev);
 	enum pipe pipe = to_intel_crtc(pipe_config->uapi.crtc)->pipe;
-<<<<<<< HEAD
-	u32 val = I915_READ(VLV_TVIDEO_DIP_CTL(pipe));
-=======
 	u32 val = intel_de_read(dev_priv, VLV_TVIDEO_DIP_CTL(pipe));
->>>>>>> 04d5ce62
 
 	if ((val & VIDEO_DIP_ENABLE) == 0)
 		return 0;
@@ -828,11 +820,7 @@
 	ret = drm_hdmi_vendor_infoframe_from_display_mode(frame,
 							  conn_state->connector,
 							  &crtc_state->hw.adjusted_mode);
-<<<<<<< HEAD
-	if (WARN_ON(ret))
-=======
 	if (drm_WARN_ON(encoder->base.dev, ret))
->>>>>>> 04d5ce62
 		return false;
 
 	ret = hdmi_vendor_infoframe_check(frame);
@@ -3157,18 +3145,6 @@
 	DRM_DEBUG_KMS("Adding HDMI connector on [ENCODER:%d:%s]\n",
 		      intel_encoder->base.base.id, intel_encoder->base.name);
 
-<<<<<<< HEAD
-	if (INTEL_GEN(dev_priv) < 12 && WARN_ON(port == PORT_A))
-		return;
-
-	if (WARN(intel_dig_port->max_lanes < 4,
-		 "Not enough lanes (%d) for HDMI on [ENCODER:%d:%s]\n",
-		 intel_dig_port->max_lanes, intel_encoder->base.base.id,
-		 intel_encoder->base.name))
-		return;
-
-	intel_hdmi->ddc_bus = intel_hdmi_ddc_pin(dev_priv, port);
-=======
 	if (INTEL_GEN(dev_priv) < 12 && drm_WARN_ON(dev, port == PORT_A))
 		return;
 
@@ -3179,7 +3155,6 @@
 		return;
 
 	intel_hdmi->ddc_bus = intel_hdmi_ddc_pin(intel_encoder);
->>>>>>> 04d5ce62
 	ddc = intel_gmbus_get_adapter(dev_priv, intel_hdmi->ddc_bus);
 
 	drm_connector_init_with_ddc(dev, connector,
