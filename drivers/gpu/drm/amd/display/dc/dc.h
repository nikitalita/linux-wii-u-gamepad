/*
 * Copyright 2012-14 Advanced Micro Devices, Inc.
 *
 * Permission is hereby granted, free of charge, to any person obtaining a
 * copy of this software and associated documentation files (the "Software"),
 * to deal in the Software without restriction, including without limitation
 * the rights to use, copy, modify, merge, publish, distribute, sublicense,
 * and/or sell copies of the Software, and to permit persons to whom the
 * Software is furnished to do so, subject to the following conditions:
 *
 * The above copyright notice and this permission notice shall be included in
 * all copies or substantial portions of the Software.
 *
 * THE SOFTWARE IS PROVIDED "AS IS", WITHOUT WARRANTY OF ANY KIND, EXPRESS OR
 * IMPLIED, INCLUDING BUT NOT LIMITED TO THE WARRANTIES OF MERCHANTABILITY,
 * FITNESS FOR A PARTICULAR PURPOSE AND NONINFRINGEMENT.  IN NO EVENT SHALL
 * THE COPYRIGHT HOLDER(S) OR AUTHOR(S) BE LIABLE FOR ANY CLAIM, DAMAGES OR
 * OTHER LIABILITY, WHETHER IN AN ACTION OF CONTRACT, TORT OR OTHERWISE,
 * ARISING FROM, OUT OF OR IN CONNECTION WITH THE SOFTWARE OR THE USE OR
 * OTHER DEALINGS IN THE SOFTWARE.
 *
 * Authors: AMD
 *
 */

#ifndef DC_INTERFACE_H_
#define DC_INTERFACE_H_

#include "dc_types.h"
#include "grph_object_defs.h"
#include "logger_types.h"
#if defined(CONFIG_DRM_AMD_DC_HDCP)
#include "hdcp_types.h"
#endif
#include "gpio_types.h"
#include "link_service_types.h"
#include "grph_object_ctrl_defs.h"
#include <inc/hw/opp.h>

#include "inc/hw_sequencer.h"
#include "inc/compressor.h"
#include "inc/hw/dmcu.h"
#include "dml/display_mode_lib.h"

/* forward declaration */
struct aux_payload;
struct set_config_cmd_payload;
struct dmub_notification;

<<<<<<< HEAD
#define DC_VER "3.2.149"
=======
#define DC_VER "3.2.160"
>>>>>>> df0cc57e

#define MAX_SURFACES 3
#define MAX_PLANES 6
#define MAX_STREAMS 6
#define MAX_SINKS_PER_LINK 4
#define MIN_VIEWPORT_SIZE 12
#define MAX_NUM_EDP 2

/*******************************************************************************
 * Display Core Interfaces
 ******************************************************************************/
struct dc_versions {
	const char *dc_ver;
	struct dmcu_version dmcu_version;
};

enum dp_protocol_version {
	DP_VERSION_1_4,
};

enum dc_plane_type {
	DC_PLANE_TYPE_INVALID,
	DC_PLANE_TYPE_DCE_RGB,
	DC_PLANE_TYPE_DCE_UNDERLAY,
	DC_PLANE_TYPE_DCN_UNIVERSAL,
};

struct dc_plane_cap {
	enum dc_plane_type type;
	uint32_t blends_with_above : 1;
	uint32_t blends_with_below : 1;
	uint32_t per_pixel_alpha : 1;
	struct {
		uint32_t argb8888 : 1;
		uint32_t nv12 : 1;
		uint32_t fp16 : 1;
		uint32_t p010 : 1;
		uint32_t ayuv : 1;
	} pixel_format_support;
	// max upscaling factor x1000
	// upscaling factors are always >= 1
	// for example, 1080p -> 8K is 4.0, or 4000 raw value
	struct {
		uint32_t argb8888;
		uint32_t nv12;
		uint32_t fp16;
	} max_upscale_factor;
	// max downscale factor x1000
	// downscale factors are always <= 1
	// for example, 8K -> 1080p is 0.25, or 250 raw value
	struct {
		uint32_t argb8888;
		uint32_t nv12;
		uint32_t fp16;
	} max_downscale_factor;
	// minimal width/height
	uint32_t min_width;
	uint32_t min_height;
};

// Color management caps (DPP and MPC)
struct rom_curve_caps {
	uint16_t srgb : 1;
	uint16_t bt2020 : 1;
	uint16_t gamma2_2 : 1;
	uint16_t pq : 1;
	uint16_t hlg : 1;
};

struct dpp_color_caps {
	uint16_t dcn_arch : 1; // all DCE generations treated the same
	// input lut is different than most LUTs, just plain 256-entry lookup
	uint16_t input_lut_shared : 1; // shared with DGAM
	uint16_t icsc : 1;
	uint16_t dgam_ram : 1;
	uint16_t post_csc : 1; // before gamut remap
	uint16_t gamma_corr : 1;

	// hdr_mult and gamut remap always available in DPP (in that order)
	// 3d lut implies shaper LUT,
	// it may be shared with MPC - check MPC:shared_3d_lut flag
	uint16_t hw_3d_lut : 1;
	uint16_t ogam_ram : 1; // blnd gam
	uint16_t ocsc : 1;
	uint16_t dgam_rom_for_yuv : 1;
	struct rom_curve_caps dgam_rom_caps;
	struct rom_curve_caps ogam_rom_caps;
};

struct mpc_color_caps {
	uint16_t gamut_remap : 1;
	uint16_t ogam_ram : 1;
	uint16_t ocsc : 1;
	uint16_t num_3dluts : 3; //3d lut always assumes a preceding shaper LUT
	uint16_t shared_3d_lut:1; //can be in either DPP or MPC, but single instance

	struct rom_curve_caps ogam_rom_caps;
};

struct dc_color_caps {
	struct dpp_color_caps dpp;
	struct mpc_color_caps mpc;
};

struct dc_caps {
	uint32_t max_streams;
	uint32_t max_links;
	uint32_t max_audios;
	uint32_t max_slave_planes;
	uint32_t max_slave_yuv_planes;
	uint32_t max_slave_rgb_planes;
	uint32_t max_planes;
	uint32_t max_downscale_ratio;
	uint32_t i2c_speed_in_khz;
	uint32_t i2c_speed_in_khz_hdcp;
	uint32_t dmdata_alloc_size;
	unsigned int max_cursor_size;
	unsigned int max_video_width;
	unsigned int min_horizontal_blanking_period;
	int linear_pitch_alignment;
	bool dcc_const_color;
	bool dynamic_audio;
	bool is_apu;
	bool dual_link_dvi;
	bool post_blend_color_processing;
	bool force_dp_tps4_for_cp2520;
	bool disable_dp_clk_share;
	bool psp_setup_panel_mode;
	bool extended_aux_timeout_support;
	bool dmcub_support;
	uint32_t num_of_internal_disp;
	enum dp_protocol_version max_dp_protocol_version;
	unsigned int mall_size_per_mem_channel;
	unsigned int mall_size_total;
	unsigned int cursor_cache_size;
	struct dc_plane_cap planes[MAX_PLANES];
	struct dc_color_caps color;
<<<<<<< HEAD
=======
#if defined(CONFIG_DRM_AMD_DC_DCN)
	bool dp_hpo;
#endif
>>>>>>> df0cc57e
	bool vbios_lttpr_aware;
	bool vbios_lttpr_enable;
};

struct dc_bug_wa {
	bool no_connect_phy_config;
	bool dedcn20_305_wa;
	bool skip_clock_update;
	bool lt_early_cr_pattern;
};

struct dc_dcc_surface_param {
	struct dc_size surface_size;
	enum surface_pixel_format format;
	enum swizzle_mode_values swizzle_mode;
	enum dc_scan_direction scan;
};

struct dc_dcc_setting {
	unsigned int max_compressed_blk_size;
	unsigned int max_uncompressed_blk_size;
	bool independent_64b_blks;
#if defined(CONFIG_DRM_AMD_DC_DCN)
	//These bitfields to be used starting with DCN
	struct {
		uint32_t dcc_256_64_64 : 1;//available in ASICs before DCN (the worst compression case)
		uint32_t dcc_128_128_uncontrained : 1;  //available in ASICs before DCN
		uint32_t dcc_256_128_128 : 1;		//available starting with DCN
		uint32_t dcc_256_256_unconstrained : 1;  //available in ASICs before DCN (the best compression case)
	} dcc_controls;
#endif
};

struct dc_surface_dcc_cap {
	union {
		struct {
			struct dc_dcc_setting rgb;
		} grph;

		struct {
			struct dc_dcc_setting luma;
			struct dc_dcc_setting chroma;
		} video;
	};

	bool capable;
	bool const_color_support;
};

struct dc_static_screen_params {
	struct {
		bool force_trigger;
		bool cursor_update;
		bool surface_update;
		bool overlay_update;
	} triggers;
	unsigned int num_frames;
};


/* Surface update type is used by dc_update_surfaces_and_stream
 * The update type is determined at the very beginning of the function based
 * on parameters passed in and decides how much programming (or updating) is
 * going to be done during the call.
 *
 * UPDATE_TYPE_FAST is used for really fast updates that do not require much
 * logical calculations or hardware register programming. This update MUST be
 * ISR safe on windows. Currently fast update will only be used to flip surface
 * address.
 *
 * UPDATE_TYPE_MED is used for slower updates which require significant hw
 * re-programming however do not affect bandwidth consumption or clock
 * requirements. At present, this is the level at which front end updates
 * that do not require us to run bw_calcs happen. These are in/out transfer func
 * updates, viewport offset changes, recout size changes and pixel depth changes.
 * This update can be done at ISR, but we want to minimize how often this happens.
 *
 * UPDATE_TYPE_FULL is slow. Really slow. This requires us to recalculate our
 * bandwidth and clocks, possibly rearrange some pipes and reprogram anything front
 * end related. Any time viewport dimensions, recout dimensions, scaling ratios or
 * gamma need to be adjusted or pipe needs to be turned on (or disconnected) we do
 * a full update. This cannot be done at ISR level and should be a rare event.
 * Unless someone is stress testing mpo enter/exit, playing with colour or adjusting
 * underscan we don't expect to see this call at all.
 */

enum surface_update_type {
	UPDATE_TYPE_FAST, /* super fast, safe to execute in isr */
	UPDATE_TYPE_MED,  /* ISR safe, most of programming needed, no bw/clk change*/
	UPDATE_TYPE_FULL, /* may need to shuffle resources */
};

/* Forward declaration*/
struct dc;
struct dc_plane_state;
struct dc_state;


struct dc_cap_funcs {
	bool (*get_dcc_compression_cap)(const struct dc *dc,
			const struct dc_dcc_surface_param *input,
			struct dc_surface_dcc_cap *output);
};

struct link_training_settings;

#if defined(CONFIG_DRM_AMD_DC_DCN)
union allow_lttpr_non_transparent_mode {
	struct {
		bool DP1_4A : 1;
		bool DP2_0 : 1;
	} bits;
	unsigned char raw;
};
#endif
/* Structure to hold configuration flags set by dm at dc creation. */
struct dc_config {
	bool gpu_vm_support;
	bool disable_disp_pll_sharing;
	bool fbc_support;
	bool disable_fractional_pwm;
	bool allow_seamless_boot_optimization;
	bool power_down_display_on_boot;
	bool edp_not_connected;
	bool edp_no_power_sequencing;
	bool force_enum_edp;
	bool forced_clocks;
#if defined(CONFIG_DRM_AMD_DC_DCN)
	union allow_lttpr_non_transparent_mode allow_lttpr_non_transparent_mode;
#else
	bool allow_lttpr_non_transparent_mode;
#endif
	bool multi_mon_pp_mclk_switch;
	bool disable_dmcu;
	bool enable_4to1MPC;
<<<<<<< HEAD
=======
	bool enable_windowed_mpo_odm;
>>>>>>> df0cc57e
	bool allow_edp_hotplug_detection;
#if defined(CONFIG_DRM_AMD_DC_DCN)
	bool clamp_min_dcfclk;
#endif
	uint64_t vblank_alignment_dto_params;
	uint8_t  vblank_alignment_max_frame_time_diff;
	bool is_asymmetric_memory;
	bool is_single_rank_dimm;
};

enum visual_confirm {
	VISUAL_CONFIRM_DISABLE = 0,
	VISUAL_CONFIRM_SURFACE = 1,
	VISUAL_CONFIRM_HDR = 2,
	VISUAL_CONFIRM_MPCTREE = 4,
	VISUAL_CONFIRM_PSR = 5,
	VISUAL_CONFIRM_SWIZZLE = 9,
<<<<<<< HEAD
=======
};

enum dc_psr_power_opts {
	psr_power_opt_invalid = 0x0,
	psr_power_opt_smu_opt_static_screen = 0x1,
	psr_power_opt_z10_static_screen = 0x10,
>>>>>>> df0cc57e
};

enum dcc_option {
	DCC_ENABLE = 0,
	DCC_DISABLE = 1,
	DCC_HALF_REQ_DISALBE = 2,
};

enum pipe_split_policy {
	MPC_SPLIT_DYNAMIC = 0,
	MPC_SPLIT_AVOID = 1,
	MPC_SPLIT_AVOID_MULT_DISP = 2,
};

enum wm_report_mode {
	WM_REPORT_DEFAULT = 0,
	WM_REPORT_OVERRIDE = 1,
};
enum dtm_pstate{
	dtm_level_p0 = 0,/*highest voltage*/
	dtm_level_p1,
	dtm_level_p2,
	dtm_level_p3,
	dtm_level_p4,/*when active_display_count = 0*/
};

enum dcn_pwr_state {
	DCN_PWR_STATE_UNKNOWN = -1,
	DCN_PWR_STATE_MISSION_MODE = 0,
	DCN_PWR_STATE_LOW_POWER = 3,
};

#if defined(CONFIG_DRM_AMD_DC_DCN)
enum dcn_zstate_support_state {
	DCN_ZSTATE_SUPPORT_UNKNOWN,
	DCN_ZSTATE_SUPPORT_ALLOW,
	DCN_ZSTATE_SUPPORT_DISALLOW,
};
#endif
/*
 * For any clocks that may differ per pipe
 * only the max is stored in this structure
 */
struct dc_clocks {
	int dispclk_khz;
	int actual_dispclk_khz;
	int dppclk_khz;
	int actual_dppclk_khz;
	int disp_dpp_voltage_level_khz;
	int dcfclk_khz;
	int socclk_khz;
	int dcfclk_deep_sleep_khz;
	int fclk_khz;
	int phyclk_khz;
	int dramclk_khz;
	bool p_state_change_support;
#if defined(CONFIG_DRM_AMD_DC_DCN)
	enum dcn_zstate_support_state zstate_support;
	bool dtbclk_en;
#endif
	enum dcn_pwr_state pwr_state;
	/*
	 * Elements below are not compared for the purposes of
	 * optimization required
	 */
	bool prev_p_state_change_support;
	enum dtm_pstate dtm_level;
	int max_supported_dppclk_khz;
	int max_supported_dispclk_khz;
	int bw_dppclk_khz; /*a copy of dppclk_khz*/
	int bw_dispclk_khz;
};

struct dc_bw_validation_profile {
	bool enable;

	unsigned long long total_ticks;
	unsigned long long voltage_level_ticks;
	unsigned long long watermark_ticks;
	unsigned long long rq_dlg_ticks;

	unsigned long long total_count;
	unsigned long long skip_fast_count;
	unsigned long long skip_pass_count;
	unsigned long long skip_fail_count;
};

#define BW_VAL_TRACE_SETUP() \
		unsigned long long end_tick = 0; \
		unsigned long long voltage_level_tick = 0; \
		unsigned long long watermark_tick = 0; \
		unsigned long long start_tick = dc->debug.bw_val_profile.enable ? \
				dm_get_timestamp(dc->ctx) : 0

#define BW_VAL_TRACE_COUNT() \
		if (dc->debug.bw_val_profile.enable) \
			dc->debug.bw_val_profile.total_count++

#define BW_VAL_TRACE_SKIP(status) \
		if (dc->debug.bw_val_profile.enable) { \
			if (!voltage_level_tick) \
				voltage_level_tick = dm_get_timestamp(dc->ctx); \
			dc->debug.bw_val_profile.skip_ ## status ## _count++; \
		}

#define BW_VAL_TRACE_END_VOLTAGE_LEVEL() \
		if (dc->debug.bw_val_profile.enable) \
			voltage_level_tick = dm_get_timestamp(dc->ctx)

#define BW_VAL_TRACE_END_WATERMARKS() \
		if (dc->debug.bw_val_profile.enable) \
			watermark_tick = dm_get_timestamp(dc->ctx)

#define BW_VAL_TRACE_FINISH() \
		if (dc->debug.bw_val_profile.enable) { \
			end_tick = dm_get_timestamp(dc->ctx); \
			dc->debug.bw_val_profile.total_ticks += end_tick - start_tick; \
			dc->debug.bw_val_profile.voltage_level_ticks += voltage_level_tick - start_tick; \
			if (watermark_tick) { \
				dc->debug.bw_val_profile.watermark_ticks += watermark_tick - voltage_level_tick; \
				dc->debug.bw_val_profile.rq_dlg_ticks += end_tick - watermark_tick; \
			} \
		}

union mem_low_power_enable_options {
	struct {
		bool vga: 1;
		bool i2c: 1;
		bool dmcu: 1;
		bool dscl: 1;
		bool cm: 1;
		bool mpc: 1;
		bool optc: 1;
		bool vpg: 1;
		bool afmt: 1;
	} bits;
	uint32_t u32All;
};

<<<<<<< HEAD
=======
union root_clock_optimization_options {
	struct {
		bool dpp: 1;
		bool dsc: 1;
		bool hdmistream: 1;
		bool hdmichar: 1;
		bool dpstream: 1;
		bool symclk32_se: 1;
		bool symclk32_le: 1;
		bool symclk_fe: 1;
		bool physymclk: 1;
		bool dpiasymclk: 1;
		uint32_t reserved: 22;
	} bits;
	uint32_t u32All;
};

union dpia_debug_options {
	struct {
		uint32_t disable_dpia:1;
		uint32_t force_non_lttpr:1;
		uint32_t extend_aux_rd_interval:1;
		uint32_t disable_mst_dsc_work_around:1;
		uint32_t reserved:28;
	} bits;
	uint32_t raw;
};

>>>>>>> df0cc57e
struct dc_debug_data {
	uint32_t ltFailCount;
	uint32_t i2cErrorCount;
	uint32_t auxErrorCount;
};

struct dc_phy_addr_space_config {
	struct {
		uint64_t start_addr;
		uint64_t end_addr;
		uint64_t fb_top;
		uint64_t fb_offset;
		uint64_t fb_base;
		uint64_t agp_top;
		uint64_t agp_bot;
		uint64_t agp_base;
	} system_aperture;

	struct {
		uint64_t page_table_start_addr;
		uint64_t page_table_end_addr;
		uint64_t page_table_base_addr;
		bool base_addr_is_mc_addr;
	} gart_config;

	bool valid;
	bool is_hvm_enabled;
	uint64_t page_table_default_page_addr;
};

struct dc_virtual_addr_space_config {
	uint64_t	page_table_base_addr;
	uint64_t	page_table_start_addr;
	uint64_t	page_table_end_addr;
	uint32_t	page_table_block_size_in_bytes;
	uint8_t		page_table_depth; // 1 = 1 level, 2 = 2 level, etc.  0 = invalid
};

struct dc_bounding_box_overrides {
	int sr_exit_time_ns;
	int sr_enter_plus_exit_time_ns;
	int urgent_latency_ns;
	int percent_of_ideal_drambw;
	int dram_clock_change_latency_ns;
	int dummy_clock_change_latency_ns;
	/* This forces a hard min on the DCFCLK we use
	 * for DML.  Unlike the debug option for forcing
	 * DCFCLK, this override affects watermark calculations
	 */
	int min_dcfclk_mhz;
};

struct dc_state;
struct resource_pool;
struct dce_hwseq;

struct dc_debug_options {
	bool native422_support;
	bool disable_dsc;
	enum visual_confirm visual_confirm;
	bool sanity_checks;
	bool max_disp_clk;
	bool surface_trace;
	bool timing_trace;
	bool clock_trace;
	bool validation_trace;
	bool bandwidth_calcs_trace;
	int max_downscale_src_width;

	/* stutter efficiency related */
	bool disable_stutter;
	bool use_max_lb;
	enum dcc_option disable_dcc;
	enum pipe_split_policy pipe_split_policy;
	bool force_single_disp_pipe_split;
	bool voltage_align_fclk;
	bool disable_min_fclk;

	bool disable_dfs_bypass;
	bool disable_dpp_power_gate;
	bool disable_hubp_power_gate;
	bool disable_dsc_power_gate;
	int dsc_min_slice_height_override;
	int dsc_bpp_increment_div;
	bool disable_pplib_wm_range;
	enum wm_report_mode pplib_wm_report_mode;
	unsigned int min_disp_clk_khz;
	unsigned int min_dpp_clk_khz;
	unsigned int min_dram_clk_khz;
	int sr_exit_time_dpm0_ns;
	int sr_enter_plus_exit_time_dpm0_ns;
	int sr_exit_time_ns;
	int sr_enter_plus_exit_time_ns;
	int urgent_latency_ns;
	uint32_t underflow_assert_delay_us;
	int percent_of_ideal_drambw;
	int dram_clock_change_latency_ns;
	bool optimized_watermark;
	int always_scale;
	bool disable_pplib_clock_request;
	bool disable_clock_gate;
	bool disable_mem_low_power;
#if defined(CONFIG_DRM_AMD_DC_DCN)
	bool pstate_enabled;
#endif
	bool disable_dmcu;
	bool disable_psr;
	bool force_abm_enable;
	bool disable_stereo_support;
	bool vsr_support;
	bool performance_trace;
	bool az_endpoint_mute_only;
	bool always_use_regamma;
	bool recovery_enabled;
	bool avoid_vbios_exec_table;
	bool scl_reset_length10;
	bool hdmi20_disable;
	bool skip_detection_link_training;
	uint32_t edid_read_retry_times;
	bool remove_disconnect_edp;
	unsigned int force_odm_combine; //bit vector based on otg inst
#if defined(CONFIG_DRM_AMD_DC_DCN)
	unsigned int force_odm_combine_4to1; //bit vector based on otg inst
	bool disable_z9_mpc;
#endif
	unsigned int force_fclk_khz;
	bool enable_tri_buf;
	bool dmub_offload_enabled;
	bool dmcub_emulation;
#if defined(CONFIG_DRM_AMD_DC_DCN)
	bool disable_idle_power_optimizations;
	unsigned int mall_size_override;
	unsigned int mall_additional_timer_percent;
	bool mall_error_as_fatal;
#endif
	bool dmub_command_table; /* for testing only */
	struct dc_bw_validation_profile bw_val_profile;
	bool disable_fec;
	bool disable_48mhz_pwrdwn;
	/* This forces a hard min on the DCFCLK requested to SMU/PP
	 * watermarks are not affected.
	 */
	unsigned int force_min_dcfclk_mhz;
#if defined(CONFIG_DRM_AMD_DC_DCN)
	int dwb_fi_phase;
#endif
	bool disable_timing_sync;
	bool cm_in_bypass;
	int force_clock_mode;/*every mode change.*/

	bool disable_dram_clock_change_vactive_support;
	bool validate_dml_output;
	bool enable_dmcub_surface_flip;
	bool usbc_combo_phy_reset_wa;
	bool enable_dram_clock_change_one_display_vactive;
#if defined(CONFIG_DRM_AMD_DC_DCN)
	/* TODO - remove once tested */
	bool legacy_dp2_lt;
	bool set_mst_en_for_sst;
#endif
	union mem_low_power_enable_options enable_mem_low_power;
	union root_clock_optimization_options root_clock_optimization;
	bool hpo_optimization;
	bool force_vblank_alignment;

	/* Enable dmub aux for legacy ddc */
	bool enable_dmub_aux_for_legacy_ddc;
	bool optimize_edp_link_rate; /* eDP ILR */
	/* FEC/PSR1 sequence enable delay in 100us */
	uint8_t fec_enable_delay_in100us;
<<<<<<< HEAD
#if defined(CONFIG_DRM_AMD_DC_DCN)
	bool disable_z10;
	bool enable_sw_cntl_psr;
=======
	bool enable_driver_sequence_debug;
#if defined(CONFIG_DRM_AMD_DC_DCN)
	bool disable_z10;
	bool enable_sw_cntl_psr;
	union dpia_debug_options dpia_debug;
>>>>>>> df0cc57e
#endif
};

struct gpu_info_soc_bounding_box_v1_0;
struct dc {
	struct dc_debug_options debug;
	struct dc_versions versions;
	struct dc_caps caps;
	struct dc_cap_funcs cap_funcs;
	struct dc_config config;
	struct dc_bounding_box_overrides bb_overrides;
	struct dc_bug_wa work_arounds;
	struct dc_context *ctx;
	struct dc_phy_addr_space_config vm_pa_config;

	uint8_t link_count;
	struct dc_link *links[MAX_PIPES * 2];

	struct dc_state *current_state;
	struct resource_pool *res_pool;

	struct clk_mgr *clk_mgr;

	/* Display Engine Clock levels */
	struct dm_pp_clock_levels sclk_lvls;

	/* Inputs into BW and WM calculations. */
	struct bw_calcs_dceip *bw_dceip;
	struct bw_calcs_vbios *bw_vbios;
#ifdef CONFIG_DRM_AMD_DC_DCN
	struct dcn_soc_bounding_box *dcn_soc;
	struct dcn_ip_params *dcn_ip;
	struct display_mode_lib dml;
#endif

	/* HW functions */
	struct hw_sequencer_funcs hwss;
	struct dce_hwseq *hwseq;

	/* Require to optimize clocks and bandwidth for added/removed planes */
	bool optimized_required;
	bool wm_optimized_required;
#if defined(CONFIG_DRM_AMD_DC_DCN)
	bool idle_optimizations_allowed;
#endif
#if defined(CONFIG_DRM_AMD_DC_DCN)
	bool enable_c20_dtm_b0;
#endif

	/* Require to maintain clocks and bandwidth for UEFI enabled HW */

	/* FBC compressor */
	struct compressor *fbc_compressor;

	struct dc_debug_data debug_data;
	struct dpcd_vendor_signature vendor_signature;

	const char *build_id;
	struct vm_helper *vm_helper;
};

enum frame_buffer_mode {
	FRAME_BUFFER_MODE_LOCAL_ONLY = 0,
	FRAME_BUFFER_MODE_ZFB_ONLY,
	FRAME_BUFFER_MODE_MIXED_ZFB_AND_LOCAL,
} ;

struct dchub_init_data {
	int64_t zfb_phys_addr_base;
	int64_t zfb_mc_base_addr;
	uint64_t zfb_size_in_byte;
	enum frame_buffer_mode fb_mode;
	bool dchub_initialzied;
	bool dchub_info_valid;
};

struct dc_init_data {
	struct hw_asic_id asic_id;
	void *driver; /* ctx */
	struct cgs_device *cgs_device;
	struct dc_bounding_box_overrides bb_overrides;

	int num_virtual_links;
	/*
	 * If 'vbios_override' not NULL, it will be called instead
	 * of the real VBIOS. Intended use is Diagnostics on FPGA.
	 */
	struct dc_bios *vbios_override;
	enum dce_environment dce_environment;

	struct dmub_offload_funcs *dmub_if;
	struct dc_reg_helper_state *dmub_offload;

	struct dc_config flags;
	uint64_t log_mask;

	struct dpcd_vendor_signature vendor_signature;
#if defined(CONFIG_DRM_AMD_DC_DCN)
	bool force_smu_not_present;
#endif
};

struct dc_callback_init {
#ifdef CONFIG_DRM_AMD_DC_HDCP
	struct cp_psp cp_psp;
#else
	uint8_t reserved;
#endif
};

struct dc *dc_create(const struct dc_init_data *init_params);
void dc_hardware_init(struct dc *dc);

int dc_get_vmid_use_vector(struct dc *dc);
void dc_setup_vm_context(struct dc *dc, struct dc_virtual_addr_space_config *va_config, int vmid);
/* Returns the number of vmids supported */
int dc_setup_system_context(struct dc *dc, struct dc_phy_addr_space_config *pa_config);
void dc_init_callbacks(struct dc *dc,
		const struct dc_callback_init *init_params);
void dc_deinit_callbacks(struct dc *dc);
void dc_destroy(struct dc **dc);

/*******************************************************************************
 * Surface Interfaces
 ******************************************************************************/

enum {
	TRANSFER_FUNC_POINTS = 1025
};

struct dc_hdr_static_metadata {
	/* display chromaticities and white point in units of 0.00001 */
	unsigned int chromaticity_green_x;
	unsigned int chromaticity_green_y;
	unsigned int chromaticity_blue_x;
	unsigned int chromaticity_blue_y;
	unsigned int chromaticity_red_x;
	unsigned int chromaticity_red_y;
	unsigned int chromaticity_white_point_x;
	unsigned int chromaticity_white_point_y;

	uint32_t min_luminance;
	uint32_t max_luminance;
	uint32_t maximum_content_light_level;
	uint32_t maximum_frame_average_light_level;
};

enum dc_transfer_func_type {
	TF_TYPE_PREDEFINED,
	TF_TYPE_DISTRIBUTED_POINTS,
	TF_TYPE_BYPASS,
	TF_TYPE_HWPWL
};

struct dc_transfer_func_distributed_points {
	struct fixed31_32 red[TRANSFER_FUNC_POINTS];
	struct fixed31_32 green[TRANSFER_FUNC_POINTS];
	struct fixed31_32 blue[TRANSFER_FUNC_POINTS];

	uint16_t end_exponent;
	uint16_t x_point_at_y1_red;
	uint16_t x_point_at_y1_green;
	uint16_t x_point_at_y1_blue;
};

enum dc_transfer_func_predefined {
	TRANSFER_FUNCTION_SRGB,
	TRANSFER_FUNCTION_BT709,
	TRANSFER_FUNCTION_PQ,
	TRANSFER_FUNCTION_LINEAR,
	TRANSFER_FUNCTION_UNITY,
	TRANSFER_FUNCTION_HLG,
	TRANSFER_FUNCTION_HLG12,
	TRANSFER_FUNCTION_GAMMA22,
	TRANSFER_FUNCTION_GAMMA24,
	TRANSFER_FUNCTION_GAMMA26
};


struct dc_transfer_func {
	struct kref refcount;
	enum dc_transfer_func_type type;
	enum dc_transfer_func_predefined tf;
	/* FP16 1.0 reference level in nits, default is 80 nits, only for PQ*/
	uint32_t sdr_ref_white_level;
	union {
		struct pwl_params pwl;
		struct dc_transfer_func_distributed_points tf_pts;
	};
};


union dc_3dlut_state {
	struct {
		uint32_t initialized:1;		/*if 3dlut is went through color module for initialization */
		uint32_t rmu_idx_valid:1;	/*if mux settings are valid*/
		uint32_t rmu_mux_num:3;		/*index of mux to use*/
		uint32_t mpc_rmu0_mux:4;	/*select mpcc on mux, one of the following : mpcc0, mpcc1, mpcc2, mpcc3*/
		uint32_t mpc_rmu1_mux:4;
		uint32_t mpc_rmu2_mux:4;
		uint32_t reserved:15;
	} bits;
	uint32_t raw;
};


struct dc_3dlut {
	struct kref refcount;
	struct tetrahedral_params lut_3d;
	struct fixed31_32 hdr_multiplier;
	union dc_3dlut_state state;
};
/*
 * This structure is filled in by dc_surface_get_status and contains
 * the last requested address and the currently active address so the called
 * can determine if there are any outstanding flips
 */
struct dc_plane_status {
	struct dc_plane_address requested_address;
	struct dc_plane_address current_address;
	bool is_flip_pending;
	bool is_right_eye;
};

union surface_update_flags {

	struct {
		uint32_t addr_update:1;
		/* Medium updates */
		uint32_t dcc_change:1;
		uint32_t color_space_change:1;
		uint32_t horizontal_mirror_change:1;
		uint32_t per_pixel_alpha_change:1;
		uint32_t global_alpha_change:1;
		uint32_t hdr_mult:1;
		uint32_t rotation_change:1;
		uint32_t swizzle_change:1;
		uint32_t scaling_change:1;
		uint32_t position_change:1;
		uint32_t in_transfer_func_change:1;
		uint32_t input_csc_change:1;
		uint32_t coeff_reduction_change:1;
		uint32_t output_tf_change:1;
		uint32_t pixel_format_change:1;
		uint32_t plane_size_change:1;
		uint32_t gamut_remap_change:1;

		/* Full updates */
		uint32_t new_plane:1;
		uint32_t bpp_change:1;
		uint32_t gamma_change:1;
		uint32_t bandwidth_change:1;
		uint32_t clock_change:1;
		uint32_t stereo_format_change:1;
		uint32_t lut_3d:1;
		uint32_t full_update:1;
	} bits;

	uint32_t raw;
};

struct dc_plane_state {
	struct dc_plane_address address;
	struct dc_plane_flip_time time;
	bool triplebuffer_flips;
	struct scaling_taps scaling_quality;
	struct rect src_rect;
	struct rect dst_rect;
	struct rect clip_rect;

	struct plane_size plane_size;
	union dc_tiling_info tiling_info;

	struct dc_plane_dcc_param dcc;

	struct dc_gamma *gamma_correction;
	struct dc_transfer_func *in_transfer_func;
	struct dc_bias_and_scale *bias_and_scale;
	struct dc_csc_transform input_csc_color_matrix;
	struct fixed31_32 coeff_reduction_factor;
	struct fixed31_32 hdr_mult;
	struct colorspace_transform gamut_remap_matrix;

	// TODO: No longer used, remove
	struct dc_hdr_static_metadata hdr_static_ctx;

	enum dc_color_space color_space;

	struct dc_3dlut *lut3d_func;
	struct dc_transfer_func *in_shaper_func;
	struct dc_transfer_func *blend_tf;

#if defined(CONFIG_DRM_AMD_DC_DCN)
	struct dc_transfer_func *gamcor_tf;
#endif
	enum surface_pixel_format format;
	enum dc_rotation_angle rotation;
	enum plane_stereo_format stereo_format;

	bool is_tiling_rotated;
	bool per_pixel_alpha;
	bool global_alpha;
	int  global_alpha_value;
	bool visible;
	bool flip_immediate;
	bool horizontal_mirror;
	int layer_index;

	union surface_update_flags update_flags;
	bool flip_int_enabled;
	bool skip_manual_trigger;

	/* private to DC core */
	struct dc_plane_status status;
	struct dc_context *ctx;

	/* HACK: Workaround for forcing full reprogramming under some conditions */
	bool force_full_update;

	/* private to dc_surface.c */
	enum dc_irq_source irq_source;
	struct kref refcount;
};

struct dc_plane_info {
	struct plane_size plane_size;
	union dc_tiling_info tiling_info;
	struct dc_plane_dcc_param dcc;
	enum surface_pixel_format format;
	enum dc_rotation_angle rotation;
	enum plane_stereo_format stereo_format;
	enum dc_color_space color_space;
	bool horizontal_mirror;
	bool visible;
	bool per_pixel_alpha;
	bool global_alpha;
	int  global_alpha_value;
	bool input_csc_enabled;
	int layer_index;
};

struct dc_scaling_info {
	struct rect src_rect;
	struct rect dst_rect;
	struct rect clip_rect;
	struct scaling_taps scaling_quality;
};

struct dc_surface_update {
	struct dc_plane_state *surface;

	/* isr safe update parameters.  null means no updates */
	const struct dc_flip_addrs *flip_addr;
	const struct dc_plane_info *plane_info;
	const struct dc_scaling_info *scaling_info;
	struct fixed31_32 hdr_mult;
	/* following updates require alloc/sleep/spin that is not isr safe,
	 * null means no updates
	 */
	const struct dc_gamma *gamma;
	const struct dc_transfer_func *in_transfer_func;

	const struct dc_csc_transform *input_csc_color_matrix;
	const struct fixed31_32 *coeff_reduction_factor;
	const struct dc_transfer_func *func_shaper;
	const struct dc_3dlut *lut3d_func;
	const struct dc_transfer_func *blend_tf;
	const struct colorspace_transform *gamut_remap_matrix;
};

/*
 * Create a new surface with default parameters;
 */
struct dc_plane_state *dc_create_plane_state(struct dc *dc);
const struct dc_plane_status *dc_plane_get_status(
		const struct dc_plane_state *plane_state);

void dc_plane_state_retain(struct dc_plane_state *plane_state);
void dc_plane_state_release(struct dc_plane_state *plane_state);

void dc_gamma_retain(struct dc_gamma *dc_gamma);
void dc_gamma_release(struct dc_gamma **dc_gamma);
struct dc_gamma *dc_create_gamma(void);

void dc_transfer_func_retain(struct dc_transfer_func *dc_tf);
void dc_transfer_func_release(struct dc_transfer_func *dc_tf);
struct dc_transfer_func *dc_create_transfer_func(void);

struct dc_3dlut *dc_create_3dlut_func(void);
void dc_3dlut_func_release(struct dc_3dlut *lut);
void dc_3dlut_func_retain(struct dc_3dlut *lut);
/*
 * This structure holds a surface address.  There could be multiple addresses
 * in cases such as Stereo 3D, Planar YUV, etc.  Other per-flip attributes such
 * as frame durations and DCC format can also be set.
 */
struct dc_flip_addrs {
	struct dc_plane_address address;
	unsigned int flip_timestamp_in_us;
	bool flip_immediate;
	/* TODO: add flip duration for FreeSync */
	bool triplebuffer_flips;
};

void dc_post_update_surfaces_to_stream(
		struct dc *dc);

#include "dc_stream.h"

/*
 * Structure to store surface/stream associations for validation
 */
struct dc_validation_set {
	struct dc_stream_state *stream;
	struct dc_plane_state *plane_states[MAX_SURFACES];
	uint8_t plane_count;
};

bool dc_validate_seamless_boot_timing(const struct dc *dc,
				const struct dc_sink *sink,
				struct dc_crtc_timing *crtc_timing);

enum dc_status dc_validate_plane(struct dc *dc, const struct dc_plane_state *plane_state);

void get_clock_requirements_for_state(struct dc_state *state, struct AsicStateEx *info);

bool dc_set_generic_gpio_for_stereo(bool enable,
		struct gpio_service *gpio_service);

/*
 * fast_validate: we return after determining if we can support the new state,
 * but before we populate the programming info
 */
enum dc_status dc_validate_global_state(
		struct dc *dc,
		struct dc_state *new_ctx,
		bool fast_validate);


void dc_resource_state_construct(
		const struct dc *dc,
		struct dc_state *dst_ctx);

#if defined(CONFIG_DRM_AMD_DC_DCN)
bool dc_acquire_release_mpc_3dlut(
		struct dc *dc, bool acquire,
		struct dc_stream_state *stream,
		struct dc_3dlut **lut,
		struct dc_transfer_func **shaper);
#endif

void dc_resource_state_copy_construct(
		const struct dc_state *src_ctx,
		struct dc_state *dst_ctx);

void dc_resource_state_copy_construct_current(
		const struct dc *dc,
		struct dc_state *dst_ctx);

void dc_resource_state_destruct(struct dc_state *context);

bool dc_resource_is_dsc_encoding_supported(const struct dc *dc);

/*
 * TODO update to make it about validation sets
 * Set up streams and links associated to drive sinks
 * The streams parameter is an absolute set of all active streams.
 *
 * After this call:
 *   Phy, Encoder, Timing Generator are programmed and enabled.
 *   New streams are enabled with blank stream; no memory read.
 */
bool dc_commit_state(struct dc *dc, struct dc_state *context);

struct dc_state *dc_create_state(struct dc *dc);
struct dc_state *dc_copy_state(struct dc_state *src_ctx);
void dc_retain_state(struct dc_state *context);
void dc_release_state(struct dc_state *context);

/*******************************************************************************
 * Link Interfaces
 ******************************************************************************/

struct dpcd_caps {
	union dpcd_rev dpcd_rev;
	union max_lane_count max_ln_count;
	union max_down_spread max_down_spread;
	union dprx_feature dprx_feature;

	/* valid only for eDP v1.4 or higher*/
	uint8_t edp_supported_link_rates_count;
	enum dc_link_rate edp_supported_link_rates[8];

	/* dongle type (DP converter, CV smart dongle) */
	enum display_dongle_type dongle_type;
	/* branch device or sink device */
	bool is_branch_dev;
	/* Dongle's downstream count. */
	union sink_count sink_count;
	/* If dongle_type == DISPLAY_DONGLE_DP_HDMI_CONVERTER,
	indicates 'Frame Sequential-to-lllFrame Pack' conversion capability.*/
	struct dc_dongle_caps dongle_caps;

	uint32_t sink_dev_id;
	int8_t sink_dev_id_str[6];
	int8_t sink_hw_revision;
	int8_t sink_fw_revision[2];

	uint32_t branch_dev_id;
	int8_t branch_dev_name[6];
	int8_t branch_hw_revision;
	int8_t branch_fw_revision[2];

	bool allow_invalid_MSA_timing_param;
	bool panel_mode_edp;
	bool dpcd_display_control_capable;
	bool ext_receiver_cap_field_present;
	bool dynamic_backlight_capable_edp;
	union dpcd_fec_capability fec_cap;
	struct dpcd_dsc_capabilities dsc_caps;
	struct dc_lttpr_caps lttpr_caps;
	struct psr_caps psr_caps;
	struct dpcd_usb4_dp_tunneling_info usb4_dp_tun_info;

#if defined(CONFIG_DRM_AMD_DC_DCN)
	union dp_128b_132b_supported_link_rates dp_128b_132b_supported_link_rates;
	union dp_main_line_channel_coding_cap channel_coding_cap;
	union dp_sink_video_fallback_formats fallback_formats;
	union dp_fec_capability1 fec_cap1;
#endif
};

union dpcd_sink_ext_caps {
	struct {
		/* 0 - Sink supports backlight adjust via PWM during SDR/HDR mode
		 * 1 - Sink supports backlight adjust via AUX during SDR/HDR mode.
		 */
		uint8_t sdr_aux_backlight_control : 1;
		uint8_t hdr_aux_backlight_control : 1;
		uint8_t reserved_1 : 2;
		uint8_t oled : 1;
		uint8_t reserved : 3;
	} bits;
	uint8_t raw;
};

#if defined(CONFIG_DRM_AMD_DC_HDCP)
union hdcp_rx_caps {
	struct {
		uint8_t version;
		uint8_t reserved;
		struct {
			uint8_t repeater	: 1;
			uint8_t hdcp_capable	: 1;
			uint8_t reserved	: 6;
		} byte0;
	} fields;
	uint8_t raw[3];
};

union hdcp_bcaps {
	struct {
		uint8_t HDCP_CAPABLE:1;
		uint8_t REPEATER:1;
		uint8_t RESERVED:6;
	} bits;
	uint8_t raw;
};

struct hdcp_caps {
	union hdcp_rx_caps rx_caps;
	union hdcp_bcaps bcaps;
};
#endif

#include "dc_link.h"

#if defined(CONFIG_DRM_AMD_DC_DCN)
uint32_t dc_get_opp_for_plane(struct dc *dc, struct dc_plane_state *plane);

#endif
/*******************************************************************************
 * Sink Interfaces - A sink corresponds to a display output device
 ******************************************************************************/

struct dc_container_id {
	// 128bit GUID in binary form
	unsigned char  guid[16];
	// 8 byte port ID -> ELD.PortID
	unsigned int   portId[2];
	// 128bit GUID in binary formufacturer name -> ELD.ManufacturerName
	unsigned short manufacturerName;
	// 2 byte product code -> ELD.ProductCode
	unsigned short productCode;
};


struct dc_sink_dsc_caps {
	// 'true' if these are virtual DPCD's DSC caps (immediately upstream of sink in MST topology),
	// 'false' if they are sink's DSC caps
	bool is_virtual_dpcd_dsc;
	struct dsc_dec_dpcd_caps dsc_dec_caps;
};

struct dc_sink_fec_caps {
	bool is_rx_fec_supported;
	bool is_topology_fec_supported;
};

/*
 * The sink structure contains EDID and other display device properties
 */
struct dc_sink {
	enum signal_type sink_signal;
	struct dc_edid dc_edid; /* raw edid */
	struct dc_edid_caps edid_caps; /* parse display caps */
	struct dc_container_id *dc_container_id;
	uint32_t dongle_max_pix_clk;
	void *priv;
	struct stereo_3d_features features_3d[TIMING_3D_FORMAT_MAX];
	bool converter_disable_audio;

	struct dc_sink_dsc_caps dsc_caps;
	struct dc_sink_fec_caps fec_caps;

	bool is_vsc_sdp_colorimetry_supported;

	/* private to DC core */
	struct dc_link *link;
	struct dc_context *ctx;

	uint32_t sink_id;

	/* private to dc_sink.c */
	// refcount must be the last member in dc_sink, since we want the
	// sink structure to be logically cloneable up to (but not including)
	// refcount
	struct kref refcount;
};

void dc_sink_retain(struct dc_sink *sink);
void dc_sink_release(struct dc_sink *sink);

struct dc_sink_init_data {
	enum signal_type sink_signal;
	struct dc_link *link;
	uint32_t dongle_max_pix_clk;
	bool converter_disable_audio;
};

struct dc_sink *dc_sink_create(const struct dc_sink_init_data *init_params);

/* Newer interfaces  */
struct dc_cursor {
	struct dc_plane_address address;
	struct dc_cursor_attributes attributes;
};


/*******************************************************************************
 * Interrupt interfaces
 ******************************************************************************/
enum dc_irq_source dc_interrupt_to_irq_source(
		struct dc *dc,
		uint32_t src_id,
		uint32_t ext_id);
bool dc_interrupt_set(struct dc *dc, enum dc_irq_source src, bool enable);
void dc_interrupt_ack(struct dc *dc, enum dc_irq_source src);
enum dc_irq_source dc_get_hpd_irq_source_at_index(
		struct dc *dc, uint32_t link_index);

void dc_notify_vsync_int_state(struct dc *dc, struct dc_stream_state *stream, bool enable);

/*******************************************************************************
 * Power Interfaces
 ******************************************************************************/

void dc_set_power_state(
		struct dc *dc,
		enum dc_acpi_cm_power_state power_state);
void dc_resume(struct dc *dc);

void dc_power_down_on_boot(struct dc *dc);

#if defined(CONFIG_DRM_AMD_DC_HDCP)
/*
 * HDCP Interfaces
 */
enum hdcp_message_status dc_process_hdcp_msg(
		enum signal_type signal,
		struct dc_link *link,
		struct hdcp_protection_message *message_info);
#endif
bool dc_is_dmcu_initialized(struct dc *dc);

enum dc_status dc_set_clock(struct dc *dc, enum dc_clock_type clock_type, uint32_t clk_khz, uint32_t stepping);
void dc_get_clock(struct dc *dc, enum dc_clock_type clock_type, struct dc_clock_config *clock_cfg);
#if defined(CONFIG_DRM_AMD_DC_DCN)

bool dc_is_plane_eligible_for_idle_optimizations(struct dc *dc, struct dc_plane_state *plane,
				struct dc_cursor_attributes *cursor_attr);

void dc_allow_idle_optimizations(struct dc *dc, bool allow);

/*
 * blank all streams, and set min and max memory clock to
 * lowest and highest DPM level, respectively
 */
void dc_unlock_memory_clock_frequency(struct dc *dc);

/*
 * set min memory clock to the min required for current mode,
 * max to maxDPM, and unblank streams
 */
void dc_lock_memory_clock_frequency(struct dc *dc);

/* cleanup on driver unload */
void dc_hardware_release(struct dc *dc);

#endif

bool dc_set_psr_allow_active(struct dc *dc, bool enable);
#if defined(CONFIG_DRM_AMD_DC_DCN)
<<<<<<< HEAD
void dc_z10_restore(struct dc *dc);
=======
void dc_z10_restore(const struct dc *dc);
>>>>>>> df0cc57e
void dc_z10_save_init(struct dc *dc);
#endif

bool dc_enable_dmub_notifications(struct dc *dc);

bool dc_process_dmub_aux_transfer_async(struct dc *dc,
				uint32_t link_index,
				struct aux_payload *payload);

/* Get dc link index from dpia port index */
uint8_t get_link_index_from_dpia_port_index(const struct dc *dc,
				uint8_t dpia_port_index);

bool dc_process_dmub_set_config_async(struct dc *dc,
				uint32_t link_index,
				struct set_config_cmd_payload *payload,
				struct dmub_notification *notify);

enum dc_status dc_process_dmub_set_mst_slots(const struct dc *dc,
				uint32_t link_index,
				uint8_t mst_alloc_slots,
				uint8_t *mst_slots_in_use);

/*******************************************************************************
 * DSC Interfaces
 ******************************************************************************/
#include "dc_dsc.h"

/*******************************************************************************
 * Disable acc mode Interfaces
 ******************************************************************************/
void dc_disable_accelerated_mode(struct dc *dc);

#endif /* DC_INTERFACE_H_ */<|MERGE_RESOLUTION|>--- conflicted
+++ resolved
@@ -47,11 +47,7 @@
 struct set_config_cmd_payload;
 struct dmub_notification;
 
-<<<<<<< HEAD
-#define DC_VER "3.2.149"
-=======
 #define DC_VER "3.2.160"
->>>>>>> df0cc57e
 
 #define MAX_SURFACES 3
 #define MAX_PLANES 6
@@ -189,12 +185,9 @@
 	unsigned int cursor_cache_size;
 	struct dc_plane_cap planes[MAX_PLANES];
 	struct dc_color_caps color;
-<<<<<<< HEAD
-=======
 #if defined(CONFIG_DRM_AMD_DC_DCN)
 	bool dp_hpo;
 #endif
->>>>>>> df0cc57e
 	bool vbios_lttpr_aware;
 	bool vbios_lttpr_enable;
 };
@@ -330,10 +323,7 @@
 	bool multi_mon_pp_mclk_switch;
 	bool disable_dmcu;
 	bool enable_4to1MPC;
-<<<<<<< HEAD
-=======
 	bool enable_windowed_mpo_odm;
->>>>>>> df0cc57e
 	bool allow_edp_hotplug_detection;
 #if defined(CONFIG_DRM_AMD_DC_DCN)
 	bool clamp_min_dcfclk;
@@ -351,15 +341,12 @@
 	VISUAL_CONFIRM_MPCTREE = 4,
 	VISUAL_CONFIRM_PSR = 5,
 	VISUAL_CONFIRM_SWIZZLE = 9,
-<<<<<<< HEAD
-=======
 };
 
 enum dc_psr_power_opts {
 	psr_power_opt_invalid = 0x0,
 	psr_power_opt_smu_opt_static_screen = 0x1,
 	psr_power_opt_z10_static_screen = 0x10,
->>>>>>> df0cc57e
 };
 
 enum dcc_option {
@@ -499,8 +486,6 @@
 	uint32_t u32All;
 };
 
-<<<<<<< HEAD
-=======
 union root_clock_optimization_options {
 	struct {
 		bool dpp: 1;
@@ -529,7 +514,6 @@
 	uint32_t raw;
 };
 
->>>>>>> df0cc57e
 struct dc_debug_data {
 	uint32_t ltFailCount;
 	uint32_t i2cErrorCount;
@@ -700,17 +684,11 @@
 	bool optimize_edp_link_rate; /* eDP ILR */
 	/* FEC/PSR1 sequence enable delay in 100us */
 	uint8_t fec_enable_delay_in100us;
-<<<<<<< HEAD
-#if defined(CONFIG_DRM_AMD_DC_DCN)
-	bool disable_z10;
-	bool enable_sw_cntl_psr;
-=======
 	bool enable_driver_sequence_debug;
 #if defined(CONFIG_DRM_AMD_DC_DCN)
 	bool disable_z10;
 	bool enable_sw_cntl_psr;
 	union dpia_debug_options dpia_debug;
->>>>>>> df0cc57e
 #endif
 };
 
@@ -1434,11 +1412,7 @@
 
 bool dc_set_psr_allow_active(struct dc *dc, bool enable);
 #if defined(CONFIG_DRM_AMD_DC_DCN)
-<<<<<<< HEAD
-void dc_z10_restore(struct dc *dc);
-=======
 void dc_z10_restore(const struct dc *dc);
->>>>>>> df0cc57e
 void dc_z10_save_init(struct dc *dc);
 #endif
 
