--- conflicted
+++ resolved
@@ -203,21 +203,12 @@
 
 		/* Set the allocation node based on the returned CPU */
 		node = cpu_to_node(cpu);
-<<<<<<< HEAD
 
 		channel = xgbe_alloc_node(sizeof(*channel), node);
 		if (!channel)
 			goto err_mem;
 		pdata->channel[i] = channel;
 
-=======
-
-		channel = xgbe_alloc_node(sizeof(*channel), node);
-		if (!channel)
-			goto err_mem;
-		pdata->channel[i] = channel;
-
->>>>>>> bb176f67
 		snprintf(channel->name, sizeof(channel->name), "channel-%u", i);
 		channel->pdata = pdata;
 		channel->queue_index = i;
@@ -2210,14 +2201,8 @@
 }
 #endif /* End CONFIG_NET_POLL_CONTROLLER */
 
-<<<<<<< HEAD
-static int xgbe_setup_tc(struct net_device *netdev, u32 handle, u32 chain_index,
-			 __be16 proto,
-			 struct tc_to_netdev *tc_to_netdev)
-=======
 static int xgbe_setup_tc(struct net_device *netdev, enum tc_setup_type type,
 			 void *type_data)
->>>>>>> bb176f67
 {
 	struct xgbe_prv_data *pdata = netdev_priv(netdev);
 	struct tc_mqprio_qopt *mqprio = type_data;
