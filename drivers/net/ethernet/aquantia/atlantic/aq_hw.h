--- conflicted
+++ resolved
@@ -125,18 +125,6 @@
 struct sk_buff;
 
 struct aq_hw_ops {
-<<<<<<< HEAD
-	struct aq_hw_s *(*create)(struct aq_pci_func_s *aq_pci_func,
-				  unsigned int port, struct aq_hw_ops *ops);
-
-	void (*destroy)(struct aq_hw_s *self);
-
-	int (*get_hw_caps)(struct aq_hw_s *self,
-			   struct aq_hw_caps_s *aq_hw_caps,
-			   unsigned short device,
-			   unsigned short subsystem_device);
-=======
->>>>>>> 03a0dded
 
 	int (*hw_ring_tx_xmit)(struct aq_hw_s *self, struct aq_ring_s *aq_ring,
 			       unsigned int frags);
@@ -205,11 +193,6 @@
 			   const struct aq_hw_caps_s *aq_hw_caps,
 			   u32 *regs_buff);
 
-<<<<<<< HEAD
-	int (*hw_update_stats)(struct aq_hw_s *self);
-
-=======
->>>>>>> 03a0dded
 	struct aq_stats_s *(*hw_get_hw_stats)(struct aq_hw_s *self);
 
 	int (*hw_get_fw_version)(struct aq_hw_s *self, u32 *fw_version);
