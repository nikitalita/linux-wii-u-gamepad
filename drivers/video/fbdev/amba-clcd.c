--- conflicted
+++ resolved
@@ -639,13 +639,7 @@
 		if (g0 != panels[i].g0)
 			continue;
 		if (r0 == panels[i].r0 && b0 == panels[i].b0)
-<<<<<<< HEAD
-			fb->panel->caps = panels[i].caps & CLCD_CAP_RGB;
-		if (r0 == panels[i].b0 && b0 == panels[i].r0)
-			fb->panel->caps = panels[i].caps & CLCD_CAP_BGR;
-=======
 			fb->panel->caps = panels[i].caps;
->>>>>>> 9e82bf01
 	}
 
 	return fb->panel->caps ? 0 : -EINVAL;
@@ -655,10 +649,7 @@
 {
 	struct device_node *endpoint;
 	int err;
-<<<<<<< HEAD
-=======
 	unsigned int bpp;
->>>>>>> 9e82bf01
 	u32 max_bandwidth;
 	u32 tft_r0b0g0[3];
 
@@ -676,13 +667,6 @@
 
 	err = of_property_read_u32(fb->dev->dev.of_node, "max-memory-bandwidth",
 			&max_bandwidth);
-<<<<<<< HEAD
-	if (!err)
-		fb->panel->bpp = 8 * max_bandwidth / (fb->panel->mode.xres *
-				fb->panel->mode.yres * fb->panel->mode.refresh);
-	else
-		fb->panel->bpp = 32;
-=======
 	if (!err) {
 		/*
 		 * max_bandwidth is in bytes per second and pixclock in
@@ -699,7 +683,6 @@
 	} else
 		bpp = 32;
 	fb->panel->bpp = bpp;
->>>>>>> 9e82bf01
 
 #ifdef CONFIG_CPU_BIG_ENDIAN
 	fb->panel->cntl |= CNTL_BEBO;
