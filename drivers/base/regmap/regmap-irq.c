--- conflicted
+++ resolved
@@ -233,17 +233,10 @@
 		mask = d->type_buf[irq_data->reg_offset / map->reg_stride];
 	else
 		mask = irq_data->mask;
-<<<<<<< HEAD
 
 	if (d->chip->clear_on_unmask)
 		d->clear_status = true;
 
-=======
-
-	if (d->chip->clear_on_unmask)
-		d->clear_status = true;
-
->>>>>>> 0ecfebd2
 	d->mask_buf[irq_data->reg_offset / map->reg_stride] &= ~mask;
 }
 
@@ -288,21 +281,12 @@
 	case IRQ_TYPE_EDGE_BOTH:
 		d->type_buf[reg] |= (t->type_falling_val |
 					t->type_rising_val);
-<<<<<<< HEAD
 		break;
 
 	case IRQ_TYPE_LEVEL_HIGH:
 		d->type_buf[reg] |= t->type_level_high_val;
 		break;
 
-=======
-		break;
-
-	case IRQ_TYPE_LEVEL_HIGH:
-		d->type_buf[reg] |= t->type_level_high_val;
-		break;
-
->>>>>>> 0ecfebd2
 	case IRQ_TYPE_LEVEL_LOW:
 		d->type_buf[reg] |= t->type_level_low_val;
 		break;
