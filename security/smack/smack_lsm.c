/*
 *  Simplified MAC Kernel (smack) security module
 *
 *  This file contains the smack hook function implementations.
 *
 *  Authors:
 *	Casey Schaufler <casey@schaufler-ca.com>
 *	Jarkko Sakkinen <jarkko.sakkinen@intel.com>
 *
 *  Copyright (C) 2007 Casey Schaufler <casey@schaufler-ca.com>
 *  Copyright (C) 2009 Hewlett-Packard Development Company, L.P.
 *                Paul Moore <paul@paul-moore.com>
 *  Copyright (C) 2010 Nokia Corporation
 *  Copyright (C) 2011 Intel Corporation.
 *
 *	This program is free software; you can redistribute it and/or modify
 *	it under the terms of the GNU General Public License version 2,
 *      as published by the Free Software Foundation.
 */

#include <linux/xattr.h>
#include <linux/pagemap.h>
#include <linux/mount.h>
#include <linux/stat.h>
#include <linux/kd.h>
#include <asm/ioctls.h>
#include <linux/ip.h>
#include <linux/tcp.h>
#include <linux/udp.h>
#include <linux/dccp.h>
#include <linux/slab.h>
#include <linux/mutex.h>
#include <linux/pipe_fs_i.h>
#include <net/cipso_ipv4.h>
#include <net/ip.h>
#include <net/ipv6.h>
#include <linux/audit.h>
#include <linux/magic.h>
#include <linux/dcache.h>
#include <linux/personality.h>
#include <linux/msg.h>
#include <linux/shm.h>
#include <linux/binfmts.h>
#include "smack.h"

#define task_security(task)	(task_cred_xxx((task), security))

#define TRANS_TRUE	"TRUE"
#define TRANS_TRUE_SIZE	4

#define SMK_CONNECTING	0
#define SMK_RECEIVING	1
#define SMK_SENDING	2

LIST_HEAD(smk_ipv6_port_list);

#ifdef CONFIG_SECURITY_SMACK_BRINGUP
static void smk_bu_mode(int mode, char *s)
{
	int i = 0;

	if (mode & MAY_READ)
		s[i++] = 'r';
	if (mode & MAY_WRITE)
		s[i++] = 'w';
	if (mode & MAY_EXEC)
		s[i++] = 'x';
	if (mode & MAY_APPEND)
		s[i++] = 'a';
	if (mode & MAY_TRANSMUTE)
		s[i++] = 't';
	if (mode & MAY_LOCK)
		s[i++] = 'l';
	if (i == 0)
		s[i++] = '-';
	s[i] = '\0';
}
#endif

#ifdef CONFIG_SECURITY_SMACK_BRINGUP
static int smk_bu_note(char *note, struct smack_known *sskp,
		       struct smack_known *oskp, int mode, int rc)
{
	char acc[SMK_NUM_ACCESS_TYPE + 1];

	if (rc <= 0)
		return rc;

	smk_bu_mode(mode, acc);
	pr_info("Smack Bringup: (%s %s %s) %s\n",
		sskp->smk_known, oskp->smk_known, acc, note);
	return 0;
}
#else
#define smk_bu_note(note, sskp, oskp, mode, RC) (RC)
#endif

#ifdef CONFIG_SECURITY_SMACK_BRINGUP
static int smk_bu_current(char *note, struct smack_known *oskp,
			  int mode, int rc)
{
	struct task_smack *tsp = current_security();
	char acc[SMK_NUM_ACCESS_TYPE + 1];

	if (rc <= 0)
		return rc;

	smk_bu_mode(mode, acc);
	pr_info("Smack Bringup: (%s %s %s) %s %s\n",
		tsp->smk_task->smk_known, oskp->smk_known,
		acc, current->comm, note);
	return 0;
}
#else
#define smk_bu_current(note, oskp, mode, RC) (RC)
#endif

#ifdef CONFIG_SECURITY_SMACK_BRINGUP
static int smk_bu_task(struct task_struct *otp, int mode, int rc)
{
	struct task_smack *tsp = current_security();
	struct task_smack *otsp = task_security(otp);
	char acc[SMK_NUM_ACCESS_TYPE + 1];

	if (rc <= 0)
		return rc;

	smk_bu_mode(mode, acc);
	pr_info("Smack Bringup: (%s %s %s) %s to %s\n",
		tsp->smk_task->smk_known, otsp->smk_task->smk_known, acc,
		current->comm, otp->comm);
	return 0;
}
#else
#define smk_bu_task(otp, mode, RC) (RC)
#endif

#ifdef CONFIG_SECURITY_SMACK_BRINGUP
static int smk_bu_inode(struct inode *inode, int mode, int rc)
{
	struct task_smack *tsp = current_security();
	char acc[SMK_NUM_ACCESS_TYPE + 1];

	if (rc <= 0)
		return rc;

	smk_bu_mode(mode, acc);
	pr_info("Smack Bringup: (%s %s %s) inode=(%s %ld) %s\n",
		tsp->smk_task->smk_known, smk_of_inode(inode)->smk_known, acc,
		inode->i_sb->s_id, inode->i_ino, current->comm);
	return 0;
}
#else
#define smk_bu_inode(inode, mode, RC) (RC)
#endif

#ifdef CONFIG_SECURITY_SMACK_BRINGUP
static int smk_bu_file(struct file *file, int mode, int rc)
{
	struct task_smack *tsp = current_security();
	struct smack_known *sskp = tsp->smk_task;
	struct inode *inode = file->f_inode;
	char acc[SMK_NUM_ACCESS_TYPE + 1];

	if (rc <= 0)
		return rc;

	smk_bu_mode(mode, acc);
	pr_info("Smack Bringup: (%s %s %s) file=(%s %ld %s) %s\n",
		sskp->smk_known, (char *)file->f_security, acc,
		inode->i_sb->s_id, inode->i_ino, file->f_dentry->d_name.name,
		current->comm);
	return 0;
}
#else
#define smk_bu_file(file, mode, RC) (RC)
#endif

#ifdef CONFIG_SECURITY_SMACK_BRINGUP
static int smk_bu_credfile(const struct cred *cred, struct file *file,
				int mode, int rc)
{
	struct task_smack *tsp = cred->security;
	struct smack_known *sskp = tsp->smk_task;
	struct inode *inode = file->f_inode;
	char acc[SMK_NUM_ACCESS_TYPE + 1];

	if (rc <= 0)
		return rc;

	smk_bu_mode(mode, acc);
	pr_info("Smack Bringup: (%s %s %s) file=(%s %ld %s) %s\n",
		sskp->smk_known, smk_of_inode(inode)->smk_known, acc,
		inode->i_sb->s_id, inode->i_ino, file->f_dentry->d_name.name,
		current->comm);
	return 0;
}
#else
#define smk_bu_credfile(cred, file, mode, RC) (RC)
#endif

/**
 * smk_fetch - Fetch the smack label from a file.
 * @ip: a pointer to the inode
 * @dp: a pointer to the dentry
 *
 * Returns a pointer to the master list entry for the Smack label
 * or NULL if there was no label to fetch.
 */
static struct smack_known *smk_fetch(const char *name, struct inode *ip,
					struct dentry *dp)
{
	int rc;
	char *buffer;
	struct smack_known *skp = NULL;

	if (ip->i_op->getxattr == NULL)
		return NULL;

	buffer = kzalloc(SMK_LONGLABEL, GFP_KERNEL);
	if (buffer == NULL)
		return NULL;

	rc = ip->i_op->getxattr(dp, name, buffer, SMK_LONGLABEL);
	if (rc > 0)
		skp = smk_import_entry(buffer, rc);

	kfree(buffer);

	return skp;
}

/**
 * new_inode_smack - allocate an inode security blob
 * @skp: a pointer to the Smack label entry to use in the blob
 *
 * Returns the new blob or NULL if there's no memory available
 */
struct inode_smack *new_inode_smack(struct smack_known *skp)
{
	struct inode_smack *isp;

	isp = kzalloc(sizeof(struct inode_smack), GFP_NOFS);
	if (isp == NULL)
		return NULL;

	isp->smk_inode = skp;
	isp->smk_flags = 0;
	mutex_init(&isp->smk_lock);

	return isp;
}

/**
 * new_task_smack - allocate a task security blob
 * @smack: a pointer to the Smack label to use in the blob
 *
 * Returns the new blob or NULL if there's no memory available
 */
static struct task_smack *new_task_smack(struct smack_known *task,
					struct smack_known *forked, gfp_t gfp)
{
	struct task_smack *tsp;

	tsp = kzalloc(sizeof(struct task_smack), gfp);
	if (tsp == NULL)
		return NULL;

	tsp->smk_task = task;
	tsp->smk_forked = forked;
	INIT_LIST_HEAD(&tsp->smk_rules);
	mutex_init(&tsp->smk_rules_lock);

	return tsp;
}

/**
 * smk_copy_rules - copy a rule set
 * @nhead - new rules header pointer
 * @ohead - old rules header pointer
 *
 * Returns 0 on success, -ENOMEM on error
 */
static int smk_copy_rules(struct list_head *nhead, struct list_head *ohead,
				gfp_t gfp)
{
	struct smack_rule *nrp;
	struct smack_rule *orp;
	int rc = 0;

	INIT_LIST_HEAD(nhead);

	list_for_each_entry_rcu(orp, ohead, list) {
		nrp = kzalloc(sizeof(struct smack_rule), gfp);
		if (nrp == NULL) {
			rc = -ENOMEM;
			break;
		}
		*nrp = *orp;
		list_add_rcu(&nrp->list, nhead);
	}
	return rc;
}

/**
 * smk_ptrace_mode - helper function for converting PTRACE_MODE_* into MAY_*
 * @mode - input mode in form of PTRACE_MODE_*
 *
 * Returns a converted MAY_* mode usable by smack rules
 */
static inline unsigned int smk_ptrace_mode(unsigned int mode)
{
	switch (mode) {
	case PTRACE_MODE_READ:
		return MAY_READ;
	case PTRACE_MODE_ATTACH:
		return MAY_READWRITE;
	}

	return 0;
}

/**
 * smk_ptrace_rule_check - helper for ptrace access
 * @tracer: tracer process
 * @tracee_known: label entry of the process that's about to be traced
 * @mode: ptrace attachment mode (PTRACE_MODE_*)
 * @func: name of the function that called us, used for audit
 *
 * Returns 0 on access granted, -error on error
 */
static int smk_ptrace_rule_check(struct task_struct *tracer,
				 struct smack_known *tracee_known,
				 unsigned int mode, const char *func)
{
	int rc;
	struct smk_audit_info ad, *saip = NULL;
	struct task_smack *tsp;
	struct smack_known *tracer_known;

	if ((mode & PTRACE_MODE_NOAUDIT) == 0) {
		smk_ad_init(&ad, func, LSM_AUDIT_DATA_TASK);
		smk_ad_setfield_u_tsk(&ad, tracer);
		saip = &ad;
	}

	tsp = task_security(tracer);
	tracer_known = smk_of_task(tsp);

	if ((mode & PTRACE_MODE_ATTACH) &&
	    (smack_ptrace_rule == SMACK_PTRACE_EXACT ||
	     smack_ptrace_rule == SMACK_PTRACE_DRACONIAN)) {
		if (tracer_known->smk_known == tracee_known->smk_known)
			rc = 0;
		else if (smack_ptrace_rule == SMACK_PTRACE_DRACONIAN)
			rc = -EACCES;
		else if (capable(CAP_SYS_PTRACE))
			rc = 0;
		else
			rc = -EACCES;

		if (saip)
			smack_log(tracer_known->smk_known,
				  tracee_known->smk_known,
				  0, rc, saip);

		return rc;
	}

	/* In case of rule==SMACK_PTRACE_DEFAULT or mode==PTRACE_MODE_READ */
	rc = smk_tskacc(tsp, tracee_known, smk_ptrace_mode(mode), saip);
	return rc;
}

/*
 * LSM hooks.
 * We he, that is fun!
 */

/**
 * smack_ptrace_access_check - Smack approval on PTRACE_ATTACH
 * @ctp: child task pointer
 * @mode: ptrace attachment mode (PTRACE_MODE_*)
 *
 * Returns 0 if access is OK, an error code otherwise
 *
 * Do the capability checks.
 */
static int smack_ptrace_access_check(struct task_struct *ctp, unsigned int mode)
{
	int rc;
	struct smack_known *skp;

	rc = cap_ptrace_access_check(ctp, mode);
	if (rc != 0)
		return rc;

	skp = smk_of_task(task_security(ctp));

	rc = smk_ptrace_rule_check(current, skp, mode, __func__);
	return rc;
}

/**
 * smack_ptrace_traceme - Smack approval on PTRACE_TRACEME
 * @ptp: parent task pointer
 *
 * Returns 0 if access is OK, an error code otherwise
 *
 * Do the capability checks, and require PTRACE_MODE_ATTACH.
 */
static int smack_ptrace_traceme(struct task_struct *ptp)
{
	int rc;
	struct smack_known *skp;

	rc = cap_ptrace_traceme(ptp);
	if (rc != 0)
		return rc;

	skp = smk_of_task(current_security());

	rc = smk_ptrace_rule_check(ptp, skp, PTRACE_MODE_ATTACH, __func__);
	return rc;
}

/**
 * smack_syslog - Smack approval on syslog
 * @type: message type
 *
 * Returns 0 on success, error code otherwise.
 */
static int smack_syslog(int typefrom_file)
{
	int rc = 0;
	struct smack_known *skp = smk_of_current();

	if (smack_privileged(CAP_MAC_OVERRIDE))
		return 0;

	if (smack_syslog_label != NULL && smack_syslog_label != skp)
		rc = -EACCES;

	return rc;
}


/*
 * Superblock Hooks.
 */

/**
 * smack_sb_alloc_security - allocate a superblock blob
 * @sb: the superblock getting the blob
 *
 * Returns 0 on success or -ENOMEM on error.
 */
static int smack_sb_alloc_security(struct super_block *sb)
{
	struct superblock_smack *sbsp;

	sbsp = kzalloc(sizeof(struct superblock_smack), GFP_KERNEL);

	if (sbsp == NULL)
		return -ENOMEM;

	sbsp->smk_root = &smack_known_floor;
	sbsp->smk_default = &smack_known_floor;
	sbsp->smk_floor = &smack_known_floor;
	sbsp->smk_hat = &smack_known_hat;
	/*
	 * smk_initialized will be zero from kzalloc.
	 */
	sb->s_security = sbsp;

	return 0;
}

/**
 * smack_sb_free_security - free a superblock blob
 * @sb: the superblock getting the blob
 *
 */
static void smack_sb_free_security(struct super_block *sb)
{
	kfree(sb->s_security);
	sb->s_security = NULL;
}

/**
 * smack_sb_copy_data - copy mount options data for processing
 * @orig: where to start
 * @smackopts: mount options string
 *
 * Returns 0 on success or -ENOMEM on error.
 *
 * Copy the Smack specific mount options out of the mount
 * options list.
 */
static int smack_sb_copy_data(char *orig, char *smackopts)
{
	char *cp, *commap, *otheropts, *dp;

	otheropts = (char *)get_zeroed_page(GFP_KERNEL);
	if (otheropts == NULL)
		return -ENOMEM;

	for (cp = orig, commap = orig; commap != NULL; cp = commap + 1) {
		if (strstr(cp, SMK_FSDEFAULT) == cp)
			dp = smackopts;
		else if (strstr(cp, SMK_FSFLOOR) == cp)
			dp = smackopts;
		else if (strstr(cp, SMK_FSHAT) == cp)
			dp = smackopts;
		else if (strstr(cp, SMK_FSROOT) == cp)
			dp = smackopts;
		else if (strstr(cp, SMK_FSTRANS) == cp)
			dp = smackopts;
		else
			dp = otheropts;

		commap = strchr(cp, ',');
		if (commap != NULL)
			*commap = '\0';

		if (*dp != '\0')
			strcat(dp, ",");
		strcat(dp, cp);
	}

	strcpy(orig, otheropts);
	free_page((unsigned long)otheropts);

	return 0;
}

/**
 * smack_sb_kern_mount - Smack specific mount processing
 * @sb: the file system superblock
 * @flags: the mount flags
 * @data: the smack mount options
 *
 * Returns 0 on success, an error code on failure
 */
static int smack_sb_kern_mount(struct super_block *sb, int flags, void *data)
{
	struct dentry *root = sb->s_root;
	struct inode *inode = root->d_inode;
	struct superblock_smack *sp = sb->s_security;
	struct inode_smack *isp;
	struct smack_known *skp;
	char *op;
	char *commap;
	int transmute = 0;
	int specified = 0;

	if (sp->smk_initialized)
		return 0;

	sp->smk_initialized = 1;

	for (op = data; op != NULL; op = commap) {
		commap = strchr(op, ',');
		if (commap != NULL)
			*commap++ = '\0';

		if (strncmp(op, SMK_FSHAT, strlen(SMK_FSHAT)) == 0) {
			op += strlen(SMK_FSHAT);
			skp = smk_import_entry(op, 0);
			if (skp != NULL) {
				sp->smk_hat = skp;
				specified = 1;
			}
		} else if (strncmp(op, SMK_FSFLOOR, strlen(SMK_FSFLOOR)) == 0) {
			op += strlen(SMK_FSFLOOR);
			skp = smk_import_entry(op, 0);
			if (skp != NULL) {
				sp->smk_floor = skp;
				specified = 1;
			}
		} else if (strncmp(op, SMK_FSDEFAULT,
				   strlen(SMK_FSDEFAULT)) == 0) {
			op += strlen(SMK_FSDEFAULT);
			skp = smk_import_entry(op, 0);
			if (skp != NULL) {
				sp->smk_default = skp;
				specified = 1;
			}
		} else if (strncmp(op, SMK_FSROOT, strlen(SMK_FSROOT)) == 0) {
			op += strlen(SMK_FSROOT);
			skp = smk_import_entry(op, 0);
			if (skp != NULL) {
				sp->smk_root = skp;
				specified = 1;
			}
		} else if (strncmp(op, SMK_FSTRANS, strlen(SMK_FSTRANS)) == 0) {
			op += strlen(SMK_FSTRANS);
			skp = smk_import_entry(op, 0);
			if (skp != NULL) {
				sp->smk_root = skp;
				transmute = 1;
				specified = 1;
			}
		}
	}

	if (!smack_privileged(CAP_MAC_ADMIN)) {
		/*
		 * Unprivileged mounts don't get to specify Smack values.
		 */
		if (specified)
			return -EPERM;
		/*
		 * Unprivileged mounts get root and default from the caller.
		 */
		skp = smk_of_current();
		sp->smk_root = skp;
		sp->smk_default = skp;
	}
	/*
	 * Initialize the root inode.
	 */
	isp = inode->i_security;
	if (isp == NULL) {
		isp = new_inode_smack(sp->smk_root);
		if (isp == NULL)
			return -ENOMEM;
		inode->i_security = isp;
	} else
		isp->smk_inode = sp->smk_root;

	if (transmute)
		isp->smk_flags |= SMK_INODE_TRANSMUTE;

	return 0;
}

/**
 * smack_sb_statfs - Smack check on statfs
 * @dentry: identifies the file system in question
 *
 * Returns 0 if current can read the floor of the filesystem,
 * and error code otherwise
 */
static int smack_sb_statfs(struct dentry *dentry)
{
	struct superblock_smack *sbp = dentry->d_sb->s_security;
	int rc;
	struct smk_audit_info ad;

	smk_ad_init(&ad, __func__, LSM_AUDIT_DATA_DENTRY);
	smk_ad_setfield_u_fs_path_dentry(&ad, dentry);

	rc = smk_curacc(sbp->smk_floor, MAY_READ, &ad);
	rc = smk_bu_current("statfs", sbp->smk_floor, MAY_READ, rc);
	return rc;
}

/*
 * BPRM hooks
 */

/**
 * smack_bprm_set_creds - set creds for exec
 * @bprm: the exec information
 *
 * Returns 0 if it gets a blob, -EPERM if exec forbidden and -ENOMEM otherwise
 */
static int smack_bprm_set_creds(struct linux_binprm *bprm)
{
	struct inode *inode = file_inode(bprm->file);
	struct task_smack *bsp = bprm->cred->security;
	struct inode_smack *isp;
	int rc;

	rc = cap_bprm_set_creds(bprm);
	if (rc != 0)
		return rc;

	if (bprm->cred_prepared)
		return 0;

	isp = inode->i_security;
	if (isp->smk_task == NULL || isp->smk_task == bsp->smk_task)
		return 0;

	if (bprm->unsafe & (LSM_UNSAFE_PTRACE | LSM_UNSAFE_PTRACE_CAP)) {
		struct task_struct *tracer;
		rc = 0;

		rcu_read_lock();
		tracer = ptrace_parent(current);
		if (likely(tracer != NULL))
			rc = smk_ptrace_rule_check(tracer,
						   isp->smk_task,
						   PTRACE_MODE_ATTACH,
						   __func__);
		rcu_read_unlock();

		if (rc != 0)
			return rc;
	} else if (bprm->unsafe)
		return -EPERM;

	bsp->smk_task = isp->smk_task;
	bprm->per_clear |= PER_CLEAR_ON_SETID;

	return 0;
}

/**
 * smack_bprm_committing_creds - Prepare to install the new credentials
 * from bprm.
 *
 * @bprm: binprm for exec
 */
static void smack_bprm_committing_creds(struct linux_binprm *bprm)
{
	struct task_smack *bsp = bprm->cred->security;

	if (bsp->smk_task != bsp->smk_forked)
		current->pdeath_signal = 0;
}

/**
 * smack_bprm_secureexec - Return the decision to use secureexec.
 * @bprm: binprm for exec
 *
 * Returns 0 on success.
 */
static int smack_bprm_secureexec(struct linux_binprm *bprm)
{
	struct task_smack *tsp = current_security();
	int ret = cap_bprm_secureexec(bprm);

	if (!ret && (tsp->smk_task != tsp->smk_forked))
		ret = 1;

	return ret;
}

/*
 * Inode hooks
 */

/**
 * smack_inode_alloc_security - allocate an inode blob
 * @inode: the inode in need of a blob
 *
 * Returns 0 if it gets a blob, -ENOMEM otherwise
 */
static int smack_inode_alloc_security(struct inode *inode)
{
	struct smack_known *skp = smk_of_current();

	inode->i_security = new_inode_smack(skp);
	if (inode->i_security == NULL)
		return -ENOMEM;
	return 0;
}

/**
 * smack_inode_free_security - free an inode blob
 * @inode: the inode with a blob
 *
 * Clears the blob pointer in inode
 */
static void smack_inode_free_security(struct inode *inode)
{
	kfree(inode->i_security);
	inode->i_security = NULL;
}

/**
 * smack_inode_init_security - copy out the smack from an inode
 * @inode: the newly created inode
 * @dir: containing directory object
 * @qstr: unused
 * @name: where to put the attribute name
 * @value: where to put the attribute value
 * @len: where to put the length of the attribute
 *
 * Returns 0 if it all works out, -ENOMEM if there's no memory
 */
static int smack_inode_init_security(struct inode *inode, struct inode *dir,
				     const struct qstr *qstr, const char **name,
				     void **value, size_t *len)
{
	struct inode_smack *issp = inode->i_security;
	struct smack_known *skp = smk_of_current();
	struct smack_known *isp = smk_of_inode(inode);
	struct smack_known *dsp = smk_of_inode(dir);
	int may;

	if (name)
		*name = XATTR_SMACK_SUFFIX;

	if (value) {
		rcu_read_lock();
		may = smk_access_entry(skp->smk_known, dsp->smk_known,
				       &skp->smk_rules);
		rcu_read_unlock();

		/*
		 * If the access rule allows transmutation and
		 * the directory requests transmutation then
		 * by all means transmute.
		 * Mark the inode as changed.
		 */
		if (may > 0 && ((may & MAY_TRANSMUTE) != 0) &&
		    smk_inode_transmutable(dir)) {
			isp = dsp;
			issp->smk_flags |= SMK_INODE_CHANGED;
		}

		*value = kstrdup(isp->smk_known, GFP_NOFS);
		if (*value == NULL)
			return -ENOMEM;
	}

	if (len)
		*len = strlen(isp->smk_known);

	return 0;
}

/**
 * smack_inode_link - Smack check on link
 * @old_dentry: the existing object
 * @dir: unused
 * @new_dentry: the new object
 *
 * Returns 0 if access is permitted, an error code otherwise
 */
static int smack_inode_link(struct dentry *old_dentry, struct inode *dir,
			    struct dentry *new_dentry)
{
	struct smack_known *isp;
	struct smk_audit_info ad;
	int rc;

	smk_ad_init(&ad, __func__, LSM_AUDIT_DATA_DENTRY);
	smk_ad_setfield_u_fs_path_dentry(&ad, old_dentry);

	isp = smk_of_inode(old_dentry->d_inode);
	rc = smk_curacc(isp, MAY_WRITE, &ad);
	rc = smk_bu_inode(old_dentry->d_inode, MAY_WRITE, rc);

	if (rc == 0 && new_dentry->d_inode != NULL) {
		isp = smk_of_inode(new_dentry->d_inode);
		smk_ad_setfield_u_fs_path_dentry(&ad, new_dentry);
		rc = smk_curacc(isp, MAY_WRITE, &ad);
		rc = smk_bu_inode(new_dentry->d_inode, MAY_WRITE, rc);
	}

	return rc;
}

/**
 * smack_inode_unlink - Smack check on inode deletion
 * @dir: containing directory object
 * @dentry: file to unlink
 *
 * Returns 0 if current can write the containing directory
 * and the object, error code otherwise
 */
static int smack_inode_unlink(struct inode *dir, struct dentry *dentry)
{
	struct inode *ip = dentry->d_inode;
	struct smk_audit_info ad;
	int rc;

	smk_ad_init(&ad, __func__, LSM_AUDIT_DATA_DENTRY);
	smk_ad_setfield_u_fs_path_dentry(&ad, dentry);

	/*
	 * You need write access to the thing you're unlinking
	 */
	rc = smk_curacc(smk_of_inode(ip), MAY_WRITE, &ad);
	rc = smk_bu_inode(ip, MAY_WRITE, rc);
	if (rc == 0) {
		/*
		 * You also need write access to the containing directory
		 */
		smk_ad_init(&ad, __func__, LSM_AUDIT_DATA_INODE);
		smk_ad_setfield_u_fs_inode(&ad, dir);
		rc = smk_curacc(smk_of_inode(dir), MAY_WRITE, &ad);
		rc = smk_bu_inode(dir, MAY_WRITE, rc);
	}
	return rc;
}

/**
 * smack_inode_rmdir - Smack check on directory deletion
 * @dir: containing directory object
 * @dentry: directory to unlink
 *
 * Returns 0 if current can write the containing directory
 * and the directory, error code otherwise
 */
static int smack_inode_rmdir(struct inode *dir, struct dentry *dentry)
{
	struct smk_audit_info ad;
	int rc;

	smk_ad_init(&ad, __func__, LSM_AUDIT_DATA_DENTRY);
	smk_ad_setfield_u_fs_path_dentry(&ad, dentry);

	/*
	 * You need write access to the thing you're removing
	 */
	rc = smk_curacc(smk_of_inode(dentry->d_inode), MAY_WRITE, &ad);
	rc = smk_bu_inode(dentry->d_inode, MAY_WRITE, rc);
	if (rc == 0) {
		/*
		 * You also need write access to the containing directory
		 */
		smk_ad_init(&ad, __func__, LSM_AUDIT_DATA_INODE);
		smk_ad_setfield_u_fs_inode(&ad, dir);
		rc = smk_curacc(smk_of_inode(dir), MAY_WRITE, &ad);
		rc = smk_bu_inode(dir, MAY_WRITE, rc);
	}

	return rc;
}

/**
 * smack_inode_rename - Smack check on rename
 * @old_inode: unused
 * @old_dentry: the old object
 * @new_inode: unused
 * @new_dentry: the new object
 *
 * Read and write access is required on both the old and
 * new directories.
 *
 * Returns 0 if access is permitted, an error code otherwise
 */
static int smack_inode_rename(struct inode *old_inode,
			      struct dentry *old_dentry,
			      struct inode *new_inode,
			      struct dentry *new_dentry)
{
	int rc;
	struct smack_known *isp;
	struct smk_audit_info ad;

	smk_ad_init(&ad, __func__, LSM_AUDIT_DATA_DENTRY);
	smk_ad_setfield_u_fs_path_dentry(&ad, old_dentry);

	isp = smk_of_inode(old_dentry->d_inode);
	rc = smk_curacc(isp, MAY_READWRITE, &ad);
	rc = smk_bu_inode(old_dentry->d_inode, MAY_READWRITE, rc);

	if (rc == 0 && new_dentry->d_inode != NULL) {
		isp = smk_of_inode(new_dentry->d_inode);
		smk_ad_setfield_u_fs_path_dentry(&ad, new_dentry);
		rc = smk_curacc(isp, MAY_READWRITE, &ad);
		rc = smk_bu_inode(new_dentry->d_inode, MAY_READWRITE, rc);
	}
	return rc;
}

/**
 * smack_inode_permission - Smack version of permission()
 * @inode: the inode in question
 * @mask: the access requested
 *
 * This is the important Smack hook.
 *
 * Returns 0 if access is permitted, -EACCES otherwise
 */
static int smack_inode_permission(struct inode *inode, int mask)
{
	struct smk_audit_info ad;
	int no_block = mask & MAY_NOT_BLOCK;
	int rc;

	mask &= (MAY_READ|MAY_WRITE|MAY_EXEC|MAY_APPEND);
	/*
	 * No permission to check. Existence test. Yup, it's there.
	 */
	if (mask == 0)
		return 0;

	/* May be droppable after audit */
	if (no_block)
		return -ECHILD;
	smk_ad_init(&ad, __func__, LSM_AUDIT_DATA_INODE);
	smk_ad_setfield_u_fs_inode(&ad, inode);
	rc = smk_curacc(smk_of_inode(inode), mask, &ad);
	rc = smk_bu_inode(inode, mask, rc);
	return rc;
}

/**
 * smack_inode_setattr - Smack check for setting attributes
 * @dentry: the object
 * @iattr: for the force flag
 *
 * Returns 0 if access is permitted, an error code otherwise
 */
static int smack_inode_setattr(struct dentry *dentry, struct iattr *iattr)
{
	struct smk_audit_info ad;
	int rc;

	/*
	 * Need to allow for clearing the setuid bit.
	 */
	if (iattr->ia_valid & ATTR_FORCE)
		return 0;
	smk_ad_init(&ad, __func__, LSM_AUDIT_DATA_DENTRY);
	smk_ad_setfield_u_fs_path_dentry(&ad, dentry);

	rc = smk_curacc(smk_of_inode(dentry->d_inode), MAY_WRITE, &ad);
	rc = smk_bu_inode(dentry->d_inode, MAY_WRITE, rc);
	return rc;
}

/**
 * smack_inode_getattr - Smack check for getting attributes
 * @mnt: vfsmount of the object
 * @dentry: the object
 *
 * Returns 0 if access is permitted, an error code otherwise
 */
static int smack_inode_getattr(struct vfsmount *mnt, struct dentry *dentry)
{
	struct smk_audit_info ad;
	struct path path;
	int rc;

	path.dentry = dentry;
	path.mnt = mnt;

	smk_ad_init(&ad, __func__, LSM_AUDIT_DATA_PATH);
	smk_ad_setfield_u_fs_path(&ad, path);
	rc = smk_curacc(smk_of_inode(dentry->d_inode), MAY_READ, &ad);
	rc = smk_bu_inode(dentry->d_inode, MAY_READ, rc);
	return rc;
}

/**
 * smack_inode_setxattr - Smack check for setting xattrs
 * @dentry: the object
 * @name: name of the attribute
 * @value: value of the attribute
 * @size: size of the value
 * @flags: unused
 *
 * This protects the Smack attribute explicitly.
 *
 * Returns 0 if access is permitted, an error code otherwise
 */
static int smack_inode_setxattr(struct dentry *dentry, const char *name,
				const void *value, size_t size, int flags)
{
	struct smk_audit_info ad;
	struct smack_known *skp;
	int check_priv = 0;
	int check_import = 0;
	int check_star = 0;
	int rc = 0;

	/*
	 * Check label validity here so import won't fail in post_setxattr
	 */
	if (strcmp(name, XATTR_NAME_SMACK) == 0 ||
	    strcmp(name, XATTR_NAME_SMACKIPIN) == 0 ||
	    strcmp(name, XATTR_NAME_SMACKIPOUT) == 0) {
		check_priv = 1;
		check_import = 1;
	} else if (strcmp(name, XATTR_NAME_SMACKEXEC) == 0 ||
		   strcmp(name, XATTR_NAME_SMACKMMAP) == 0) {
		check_priv = 1;
		check_import = 1;
		check_star = 1;
	} else if (strcmp(name, XATTR_NAME_SMACKTRANSMUTE) == 0) {
		check_priv = 1;
		if (size != TRANS_TRUE_SIZE ||
		    strncmp(value, TRANS_TRUE, TRANS_TRUE_SIZE) != 0)
			rc = -EINVAL;
	} else
		rc = cap_inode_setxattr(dentry, name, value, size, flags);

	if (check_priv && !smack_privileged(CAP_MAC_ADMIN))
		rc = -EPERM;

	if (rc == 0 && check_import) {
		skp = size ? smk_import_entry(value, size) : NULL;
		if (skp == NULL || (check_star &&
		    (skp == &smack_known_star || skp == &smack_known_web)))
			rc = -EINVAL;
	}

	smk_ad_init(&ad, __func__, LSM_AUDIT_DATA_DENTRY);
	smk_ad_setfield_u_fs_path_dentry(&ad, dentry);

	if (rc == 0) {
		rc = smk_curacc(smk_of_inode(dentry->d_inode), MAY_WRITE, &ad);
		rc = smk_bu_inode(dentry->d_inode, MAY_WRITE, rc);
	}

	return rc;
}

/**
 * smack_inode_post_setxattr - Apply the Smack update approved above
 * @dentry: object
 * @name: attribute name
 * @value: attribute value
 * @size: attribute size
 * @flags: unused
 *
 * Set the pointer in the inode blob to the entry found
 * in the master label list.
 */
static void smack_inode_post_setxattr(struct dentry *dentry, const char *name,
				      const void *value, size_t size, int flags)
{
	struct smack_known *skp;
	struct inode_smack *isp = dentry->d_inode->i_security;

	if (strcmp(name, XATTR_NAME_SMACKTRANSMUTE) == 0) {
		isp->smk_flags |= SMK_INODE_TRANSMUTE;
		return;
	}

	if (strcmp(name, XATTR_NAME_SMACK) == 0) {
		skp = smk_import_entry(value, size);
		if (skp != NULL)
			isp->smk_inode = skp;
		else
			isp->smk_inode = &smack_known_invalid;
	} else if (strcmp(name, XATTR_NAME_SMACKEXEC) == 0) {
		skp = smk_import_entry(value, size);
		if (skp != NULL)
			isp->smk_task = skp;
		else
			isp->smk_task = &smack_known_invalid;
	} else if (strcmp(name, XATTR_NAME_SMACKMMAP) == 0) {
		skp = smk_import_entry(value, size);
		if (skp != NULL)
			isp->smk_mmap = skp;
		else
			isp->smk_mmap = &smack_known_invalid;
	}

	return;
}

/**
 * smack_inode_getxattr - Smack check on getxattr
 * @dentry: the object
 * @name: unused
 *
 * Returns 0 if access is permitted, an error code otherwise
 */
static int smack_inode_getxattr(struct dentry *dentry, const char *name)
{
	struct smk_audit_info ad;
	int rc;

	smk_ad_init(&ad, __func__, LSM_AUDIT_DATA_DENTRY);
	smk_ad_setfield_u_fs_path_dentry(&ad, dentry);

	rc = smk_curacc(smk_of_inode(dentry->d_inode), MAY_READ, &ad);
	rc = smk_bu_inode(dentry->d_inode, MAY_READ, rc);
	return rc;
}

/**
 * smack_inode_removexattr - Smack check on removexattr
 * @dentry: the object
 * @name: name of the attribute
 *
 * Removing the Smack attribute requires CAP_MAC_ADMIN
 *
 * Returns 0 if access is permitted, an error code otherwise
 */
static int smack_inode_removexattr(struct dentry *dentry, const char *name)
{
	struct inode_smack *isp;
	struct smk_audit_info ad;
	int rc = 0;

	if (strcmp(name, XATTR_NAME_SMACK) == 0 ||
	    strcmp(name, XATTR_NAME_SMACKIPIN) == 0 ||
	    strcmp(name, XATTR_NAME_SMACKIPOUT) == 0 ||
	    strcmp(name, XATTR_NAME_SMACKEXEC) == 0 ||
	    strcmp(name, XATTR_NAME_SMACKTRANSMUTE) == 0 ||
	    strcmp(name, XATTR_NAME_SMACKMMAP) == 0) {
		if (!smack_privileged(CAP_MAC_ADMIN))
			rc = -EPERM;
	} else
		rc = cap_inode_removexattr(dentry, name);

	if (rc != 0)
		return rc;

	smk_ad_init(&ad, __func__, LSM_AUDIT_DATA_DENTRY);
	smk_ad_setfield_u_fs_path_dentry(&ad, dentry);

	rc = smk_curacc(smk_of_inode(dentry->d_inode), MAY_WRITE, &ad);
	rc = smk_bu_inode(dentry->d_inode, MAY_WRITE, rc);
	if (rc != 0)
		return rc;

	isp = dentry->d_inode->i_security;
	/*
	 * Don't do anything special for these.
	 *	XATTR_NAME_SMACKIPIN
	 *	XATTR_NAME_SMACKIPOUT
	 *	XATTR_NAME_SMACKEXEC
	 */
	if (strcmp(name, XATTR_NAME_SMACK) == 0)
		isp->smk_task = NULL;
	else if (strcmp(name, XATTR_NAME_SMACKMMAP) == 0)
		isp->smk_mmap = NULL;
	else if (strcmp(name, XATTR_NAME_SMACKTRANSMUTE) == 0)
		isp->smk_flags &= ~SMK_INODE_TRANSMUTE;

	return 0;
}

/**
 * smack_inode_getsecurity - get smack xattrs
 * @inode: the object
 * @name: attribute name
 * @buffer: where to put the result
 * @alloc: unused
 *
 * Returns the size of the attribute or an error code
 */
static int smack_inode_getsecurity(const struct inode *inode,
				   const char *name, void **buffer,
				   bool alloc)
{
	struct socket_smack *ssp;
	struct socket *sock;
	struct super_block *sbp;
	struct inode *ip = (struct inode *)inode;
	struct smack_known *isp;
	int ilen;
	int rc = 0;

	if (strcmp(name, XATTR_SMACK_SUFFIX) == 0) {
		isp = smk_of_inode(inode);
		ilen = strlen(isp->smk_known);
		*buffer = isp->smk_known;
		return ilen;
	}

	/*
	 * The rest of the Smack xattrs are only on sockets.
	 */
	sbp = ip->i_sb;
	if (sbp->s_magic != SOCKFS_MAGIC)
		return -EOPNOTSUPP;

	sock = SOCKET_I(ip);
	if (sock == NULL || sock->sk == NULL)
		return -EOPNOTSUPP;

	ssp = sock->sk->sk_security;

	if (strcmp(name, XATTR_SMACK_IPIN) == 0)
		isp = ssp->smk_in;
	else if (strcmp(name, XATTR_SMACK_IPOUT) == 0)
		isp = ssp->smk_out;
	else
		return -EOPNOTSUPP;

	ilen = strlen(isp->smk_known);
	if (rc == 0) {
		*buffer = isp->smk_known;
		rc = ilen;
	}

	return rc;
}


/**
 * smack_inode_listsecurity - list the Smack attributes
 * @inode: the object
 * @buffer: where they go
 * @buffer_size: size of buffer
 *
 * Returns 0 on success, -EINVAL otherwise
 */
static int smack_inode_listsecurity(struct inode *inode, char *buffer,
				    size_t buffer_size)
{
	int len = sizeof(XATTR_NAME_SMACK);

	if (buffer != NULL && len <= buffer_size)
		memcpy(buffer, XATTR_NAME_SMACK, len);

	return len;
}

/**
 * smack_inode_getsecid - Extract inode's security id
 * @inode: inode to extract the info from
 * @secid: where result will be saved
 */
static void smack_inode_getsecid(const struct inode *inode, u32 *secid)
{
	struct inode_smack *isp = inode->i_security;

	*secid = isp->smk_inode->smk_secid;
}

/*
 * File Hooks
 */

/**
 * smack_file_permission - Smack check on file operations
 * @file: unused
 * @mask: unused
 *
 * Returns 0
 *
 * Should access checks be done on each read or write?
 * UNICOS and SELinux say yes.
 * Trusted Solaris, Trusted Irix, and just about everyone else says no.
 *
 * I'll say no for now. Smack does not do the frequent
 * label changing that SELinux does.
 */
static int smack_file_permission(struct file *file, int mask)
{
	return 0;
}

/**
 * smack_file_alloc_security - assign a file security blob
 * @file: the object
 *
 * The security blob for a file is a pointer to the master
 * label list, so no allocation is done.
 *
 * Returns 0
 */
static int smack_file_alloc_security(struct file *file)
{
	struct smack_known *skp = smk_of_current();

	file->f_security = skp;
	return 0;
}

/**
 * smack_file_free_security - clear a file security blob
 * @file: the object
 *
 * The security blob for a file is a pointer to the master
 * label list, so no memory is freed.
 */
static void smack_file_free_security(struct file *file)
{
	file->f_security = NULL;
}

/**
 * smack_file_ioctl - Smack check on ioctls
 * @file: the object
 * @cmd: what to do
 * @arg: unused
 *
 * Relies heavily on the correct use of the ioctl command conventions.
 *
 * Returns 0 if allowed, error code otherwise
 */
static int smack_file_ioctl(struct file *file, unsigned int cmd,
			    unsigned long arg)
{
	int rc = 0;
	struct smk_audit_info ad;

	smk_ad_init(&ad, __func__, LSM_AUDIT_DATA_PATH);
	smk_ad_setfield_u_fs_path(&ad, file->f_path);

	if (_IOC_DIR(cmd) & _IOC_WRITE) {
		rc = smk_curacc(file->f_security, MAY_WRITE, &ad);
		rc = smk_bu_file(file, MAY_WRITE, rc);
	}

	if (rc == 0 && (_IOC_DIR(cmd) & _IOC_READ)) {
		rc = smk_curacc(file->f_security, MAY_READ, &ad);
		rc = smk_bu_file(file, MAY_READ, rc);
	}

	return rc;
}

/**
 * smack_file_lock - Smack check on file locking
 * @file: the object
 * @cmd: unused
 *
 * Returns 0 if current has lock access, error code otherwise
 */
static int smack_file_lock(struct file *file, unsigned int cmd)
{
	struct smk_audit_info ad;
	int rc;

	smk_ad_init(&ad, __func__, LSM_AUDIT_DATA_PATH);
	smk_ad_setfield_u_fs_path(&ad, file->f_path);
	rc = smk_curacc(file->f_security, MAY_LOCK, &ad);
	rc = smk_bu_file(file, MAY_LOCK, rc);
	return rc;
}

/**
 * smack_file_fcntl - Smack check on fcntl
 * @file: the object
 * @cmd: what action to check
 * @arg: unused
 *
 * Generally these operations are harmless.
 * File locking operations present an obvious mechanism
 * for passing information, so they require write access.
 *
 * Returns 0 if current has access, error code otherwise
 */
static int smack_file_fcntl(struct file *file, unsigned int cmd,
			    unsigned long arg)
{
	struct smk_audit_info ad;
	int rc = 0;


	switch (cmd) {
	case F_GETLK:
		break;
	case F_SETLK:
	case F_SETLKW:
		smk_ad_init(&ad, __func__, LSM_AUDIT_DATA_PATH);
		smk_ad_setfield_u_fs_path(&ad, file->f_path);
		rc = smk_curacc(file->f_security, MAY_LOCK, &ad);
		rc = smk_bu_file(file, MAY_LOCK, rc);
		break;
	case F_SETOWN:
	case F_SETSIG:
		smk_ad_init(&ad, __func__, LSM_AUDIT_DATA_PATH);
		smk_ad_setfield_u_fs_path(&ad, file->f_path);
		rc = smk_curacc(file->f_security, MAY_WRITE, &ad);
		rc = smk_bu_file(file, MAY_WRITE, rc);
		break;
	default:
		break;
	}

	return rc;
}

/**
 * smack_mmap_file :
 * Check permissions for a mmap operation.  The @file may be NULL, e.g.
 * if mapping anonymous memory.
 * @file contains the file structure for file to map (may be NULL).
 * @reqprot contains the protection requested by the application.
 * @prot contains the protection that will be applied by the kernel.
 * @flags contains the operational flags.
 * Return 0 if permission is granted.
 */
static int smack_mmap_file(struct file *file,
			   unsigned long reqprot, unsigned long prot,
			   unsigned long flags)
{
	struct smack_known *skp;
	struct smack_known *mkp;
	struct smack_rule *srp;
	struct task_smack *tsp;
	struct smack_known *okp;
	struct inode_smack *isp;
	int may;
	int mmay;
	int tmay;
	int rc;

	if (file == NULL)
		return 0;

	isp = file_inode(file)->i_security;
	if (isp->smk_mmap == NULL)
		return 0;
	mkp = isp->smk_mmap;

	tsp = current_security();
	skp = smk_of_current();
	rc = 0;

	rcu_read_lock();
	/*
	 * For each Smack rule associated with the subject
	 * label verify that the SMACK64MMAP also has access
	 * to that rule's object label.
	 */
	list_for_each_entry_rcu(srp, &skp->smk_rules, list) {
		okp = srp->smk_object;
		/*
		 * Matching labels always allows access.
		 */
		if (mkp->smk_known == okp->smk_known)
			continue;
		/*
		 * If there is a matching local rule take
		 * that into account as well.
		 */
		may = smk_access_entry(srp->smk_subject->smk_known,
				       okp->smk_known,
				       &tsp->smk_rules);
		if (may == -ENOENT)
			may = srp->smk_access;
		else
			may &= srp->smk_access;
		/*
		 * If may is zero the SMACK64MMAP subject can't
		 * possibly have less access.
		 */
		if (may == 0)
			continue;

		/*
		 * Fetch the global list entry.
		 * If there isn't one a SMACK64MMAP subject
		 * can't have as much access as current.
		 */
		mmay = smk_access_entry(mkp->smk_known, okp->smk_known,
					&mkp->smk_rules);
		if (mmay == -ENOENT) {
			rc = -EACCES;
			break;
		}
		/*
		 * If there is a local entry it modifies the
		 * potential access, too.
		 */
		tmay = smk_access_entry(mkp->smk_known, okp->smk_known,
					&tsp->smk_rules);
		if (tmay != -ENOENT)
			mmay &= tmay;

		/*
		 * If there is any access available to current that is
		 * not available to a SMACK64MMAP subject
		 * deny access.
		 */
		if ((may | mmay) != mmay) {
			rc = -EACCES;
			break;
		}
	}

	rcu_read_unlock();

	return rc;
}

/**
 * smack_file_set_fowner - set the file security blob value
 * @file: object in question
 *
 * Returns 0
 * Further research may be required on this one.
 */
static void smack_file_set_fowner(struct file *file)
{
	struct smack_known *skp = smk_of_current();

<<<<<<< HEAD
	file->f_security = skp->smk_known;
=======
	file->f_security = skp;
	return 0;
>>>>>>> 594081ee
}

/**
 * smack_file_send_sigiotask - Smack on sigio
 * @tsk: The target task
 * @fown: the object the signal come from
 * @signum: unused
 *
 * Allow a privileged task to get signals even if it shouldn't
 *
 * Returns 0 if a subject with the object's smack could
 * write to the task, an error code otherwise.
 */
static int smack_file_send_sigiotask(struct task_struct *tsk,
				     struct fown_struct *fown, int signum)
{
	struct smack_known *skp;
	struct smack_known *tkp = smk_of_task(tsk->cred->security);
	struct file *file;
	int rc;
	struct smk_audit_info ad;

	/*
	 * struct fown_struct is never outside the context of a struct file
	 */
	file = container_of(fown, struct file, f_owner);

	/* we don't log here as rc can be overriden */
	skp = file->f_security;
	rc = smk_access(skp, tkp, MAY_WRITE, NULL);
	rc = smk_bu_note("sigiotask", skp, tkp, MAY_WRITE, rc);
	if (rc != 0 && has_capability(tsk, CAP_MAC_OVERRIDE))
		rc = 0;

	smk_ad_init(&ad, __func__, LSM_AUDIT_DATA_TASK);
	smk_ad_setfield_u_tsk(&ad, tsk);
	smack_log(skp->smk_known, tkp->smk_known, MAY_WRITE, rc, &ad);
	return rc;
}

/**
 * smack_file_receive - Smack file receive check
 * @file: the object
 *
 * Returns 0 if current has access, error code otherwise
 */
static int smack_file_receive(struct file *file)
{
	int rc;
	int may = 0;
	struct smk_audit_info ad;

	smk_ad_init(&ad, __func__, LSM_AUDIT_DATA_PATH);
	smk_ad_setfield_u_fs_path(&ad, file->f_path);
	/*
	 * This code relies on bitmasks.
	 */
	if (file->f_mode & FMODE_READ)
		may = MAY_READ;
	if (file->f_mode & FMODE_WRITE)
		may |= MAY_WRITE;

	rc = smk_curacc(file->f_security, may, &ad);
	rc = smk_bu_file(file, may, rc);
	return rc;
}

/**
 * smack_file_open - Smack dentry open processing
 * @file: the object
 * @cred: task credential
 *
 * Set the security blob in the file structure.
 * Allow the open only if the task has read access. There are
 * many read operations (e.g. fstat) that you can do with an
 * fd even if you have the file open write-only.
 *
 * Returns 0
 */
static int smack_file_open(struct file *file, const struct cred *cred)
{
	struct task_smack *tsp = cred->security;
	struct inode_smack *isp = file_inode(file)->i_security;
	struct smk_audit_info ad;
	int rc;

	if (smack_privileged(CAP_MAC_OVERRIDE)) {
		file->f_security = isp->smk_inode;
		return 0;
	}

	smk_ad_init(&ad, __func__, LSM_AUDIT_DATA_PATH);
	smk_ad_setfield_u_fs_path(&ad, file->f_path);
	rc = smk_access(tsp->smk_task, isp->smk_inode, MAY_READ, &ad);
	rc = smk_bu_credfile(cred, file, MAY_READ, rc);
	if (rc == 0)
		file->f_security = isp->smk_inode;

	return rc;
}

/*
 * Task hooks
 */

/**
 * smack_cred_alloc_blank - "allocate" blank task-level security credentials
 * @new: the new credentials
 * @gfp: the atomicity of any memory allocations
 *
 * Prepare a blank set of credentials for modification.  This must allocate all
 * the memory the LSM module might require such that cred_transfer() can
 * complete without error.
 */
static int smack_cred_alloc_blank(struct cred *cred, gfp_t gfp)
{
	struct task_smack *tsp;

	tsp = new_task_smack(NULL, NULL, gfp);
	if (tsp == NULL)
		return -ENOMEM;

	cred->security = tsp;

	return 0;
}


/**
 * smack_cred_free - "free" task-level security credentials
 * @cred: the credentials in question
 *
 */
static void smack_cred_free(struct cred *cred)
{
	struct task_smack *tsp = cred->security;
	struct smack_rule *rp;
	struct list_head *l;
	struct list_head *n;

	if (tsp == NULL)
		return;
	cred->security = NULL;

	list_for_each_safe(l, n, &tsp->smk_rules) {
		rp = list_entry(l, struct smack_rule, list);
		list_del(&rp->list);
		kfree(rp);
	}
	kfree(tsp);
}

/**
 * smack_cred_prepare - prepare new set of credentials for modification
 * @new: the new credentials
 * @old: the original credentials
 * @gfp: the atomicity of any memory allocations
 *
 * Prepare a new set of credentials for modification.
 */
static int smack_cred_prepare(struct cred *new, const struct cred *old,
			      gfp_t gfp)
{
	struct task_smack *old_tsp = old->security;
	struct task_smack *new_tsp;
	int rc;

	new_tsp = new_task_smack(old_tsp->smk_task, old_tsp->smk_task, gfp);
	if (new_tsp == NULL)
		return -ENOMEM;

	rc = smk_copy_rules(&new_tsp->smk_rules, &old_tsp->smk_rules, gfp);
	if (rc != 0)
		return rc;

	new->security = new_tsp;
	return 0;
}

/**
 * smack_cred_transfer - Transfer the old credentials to the new credentials
 * @new: the new credentials
 * @old: the original credentials
 *
 * Fill in a set of blank credentials from another set of credentials.
 */
static void smack_cred_transfer(struct cred *new, const struct cred *old)
{
	struct task_smack *old_tsp = old->security;
	struct task_smack *new_tsp = new->security;

	new_tsp->smk_task = old_tsp->smk_task;
	new_tsp->smk_forked = old_tsp->smk_task;
	mutex_init(&new_tsp->smk_rules_lock);
	INIT_LIST_HEAD(&new_tsp->smk_rules);


	/* cbs copy rule list */
}

/**
 * smack_kernel_act_as - Set the subjective context in a set of credentials
 * @new: points to the set of credentials to be modified.
 * @secid: specifies the security ID to be set
 *
 * Set the security data for a kernel service.
 */
static int smack_kernel_act_as(struct cred *new, u32 secid)
{
	struct task_smack *new_tsp = new->security;
	struct smack_known *skp = smack_from_secid(secid);

	if (skp == NULL)
		return -EINVAL;

	new_tsp->smk_task = skp;
	return 0;
}

/**
 * smack_kernel_create_files_as - Set the file creation label in a set of creds
 * @new: points to the set of credentials to be modified
 * @inode: points to the inode to use as a reference
 *
 * Set the file creation context in a set of credentials to the same
 * as the objective context of the specified inode
 */
static int smack_kernel_create_files_as(struct cred *new,
					struct inode *inode)
{
	struct inode_smack *isp = inode->i_security;
	struct task_smack *tsp = new->security;

	tsp->smk_forked = isp->smk_inode;
	tsp->smk_task = tsp->smk_forked;
	return 0;
}

/**
 * smk_curacc_on_task - helper to log task related access
 * @p: the task object
 * @access: the access requested
 * @caller: name of the calling function for audit
 *
 * Return 0 if access is permitted
 */
static int smk_curacc_on_task(struct task_struct *p, int access,
				const char *caller)
{
	struct smk_audit_info ad;
	struct smack_known *skp = smk_of_task(task_security(p));
	int rc;

	smk_ad_init(&ad, caller, LSM_AUDIT_DATA_TASK);
	smk_ad_setfield_u_tsk(&ad, p);
	rc = smk_curacc(skp, access, &ad);
	rc = smk_bu_task(p, access, rc);
	return rc;
}

/**
 * smack_task_setpgid - Smack check on setting pgid
 * @p: the task object
 * @pgid: unused
 *
 * Return 0 if write access is permitted
 */
static int smack_task_setpgid(struct task_struct *p, pid_t pgid)
{
	return smk_curacc_on_task(p, MAY_WRITE, __func__);
}

/**
 * smack_task_getpgid - Smack access check for getpgid
 * @p: the object task
 *
 * Returns 0 if current can read the object task, error code otherwise
 */
static int smack_task_getpgid(struct task_struct *p)
{
	return smk_curacc_on_task(p, MAY_READ, __func__);
}

/**
 * smack_task_getsid - Smack access check for getsid
 * @p: the object task
 *
 * Returns 0 if current can read the object task, error code otherwise
 */
static int smack_task_getsid(struct task_struct *p)
{
	return smk_curacc_on_task(p, MAY_READ, __func__);
}

/**
 * smack_task_getsecid - get the secid of the task
 * @p: the object task
 * @secid: where to put the result
 *
 * Sets the secid to contain a u32 version of the smack label.
 */
static void smack_task_getsecid(struct task_struct *p, u32 *secid)
{
	struct smack_known *skp = smk_of_task(task_security(p));

	*secid = skp->smk_secid;
}

/**
 * smack_task_setnice - Smack check on setting nice
 * @p: the task object
 * @nice: unused
 *
 * Return 0 if write access is permitted
 */
static int smack_task_setnice(struct task_struct *p, int nice)
{
	int rc;

	rc = cap_task_setnice(p, nice);
	if (rc == 0)
		rc = smk_curacc_on_task(p, MAY_WRITE, __func__);
	return rc;
}

/**
 * smack_task_setioprio - Smack check on setting ioprio
 * @p: the task object
 * @ioprio: unused
 *
 * Return 0 if write access is permitted
 */
static int smack_task_setioprio(struct task_struct *p, int ioprio)
{
	int rc;

	rc = cap_task_setioprio(p, ioprio);
	if (rc == 0)
		rc = smk_curacc_on_task(p, MAY_WRITE, __func__);
	return rc;
}

/**
 * smack_task_getioprio - Smack check on reading ioprio
 * @p: the task object
 *
 * Return 0 if read access is permitted
 */
static int smack_task_getioprio(struct task_struct *p)
{
	return smk_curacc_on_task(p, MAY_READ, __func__);
}

/**
 * smack_task_setscheduler - Smack check on setting scheduler
 * @p: the task object
 * @policy: unused
 * @lp: unused
 *
 * Return 0 if read access is permitted
 */
static int smack_task_setscheduler(struct task_struct *p)
{
	int rc;

	rc = cap_task_setscheduler(p);
	if (rc == 0)
		rc = smk_curacc_on_task(p, MAY_WRITE, __func__);
	return rc;
}

/**
 * smack_task_getscheduler - Smack check on reading scheduler
 * @p: the task object
 *
 * Return 0 if read access is permitted
 */
static int smack_task_getscheduler(struct task_struct *p)
{
	return smk_curacc_on_task(p, MAY_READ, __func__);
}

/**
 * smack_task_movememory - Smack check on moving memory
 * @p: the task object
 *
 * Return 0 if write access is permitted
 */
static int smack_task_movememory(struct task_struct *p)
{
	return smk_curacc_on_task(p, MAY_WRITE, __func__);
}

/**
 * smack_task_kill - Smack check on signal delivery
 * @p: the task object
 * @info: unused
 * @sig: unused
 * @secid: identifies the smack to use in lieu of current's
 *
 * Return 0 if write access is permitted
 *
 * The secid behavior is an artifact of an SELinux hack
 * in the USB code. Someday it may go away.
 */
static int smack_task_kill(struct task_struct *p, struct siginfo *info,
			   int sig, u32 secid)
{
	struct smk_audit_info ad;
	struct smack_known *skp;
	struct smack_known *tkp = smk_of_task(task_security(p));
	int rc;

	smk_ad_init(&ad, __func__, LSM_AUDIT_DATA_TASK);
	smk_ad_setfield_u_tsk(&ad, p);
	/*
	 * Sending a signal requires that the sender
	 * can write the receiver.
	 */
	if (secid == 0) {
		rc = smk_curacc(tkp, MAY_WRITE, &ad);
		rc = smk_bu_task(p, MAY_WRITE, rc);
		return rc;
	}
	/*
	 * If the secid isn't 0 we're dealing with some USB IO
	 * specific behavior. This is not clean. For one thing
	 * we can't take privilege into account.
	 */
	skp = smack_from_secid(secid);
	rc = smk_access(skp, tkp, MAY_WRITE, &ad);
	rc = smk_bu_note("USB signal", skp, tkp, MAY_WRITE, rc);
	return rc;
}

/**
 * smack_task_wait - Smack access check for waiting
 * @p: task to wait for
 *
 * Returns 0
 */
static int smack_task_wait(struct task_struct *p)
{
	/*
	 * Allow the operation to succeed.
	 * Zombies are bad.
	 * In userless environments (e.g. phones) programs
	 * get marked with SMACK64EXEC and even if the parent
	 * and child shouldn't be talking the parent still
	 * may expect to know when the child exits.
	 */
	return 0;
}

/**
 * smack_task_to_inode - copy task smack into the inode blob
 * @p: task to copy from
 * @inode: inode to copy to
 *
 * Sets the smack pointer in the inode security blob
 */
static void smack_task_to_inode(struct task_struct *p, struct inode *inode)
{
	struct inode_smack *isp = inode->i_security;
	struct smack_known *skp = smk_of_task(task_security(p));

	isp->smk_inode = skp;
}

/*
 * Socket hooks.
 */

/**
 * smack_sk_alloc_security - Allocate a socket blob
 * @sk: the socket
 * @family: unused
 * @gfp_flags: memory allocation flags
 *
 * Assign Smack pointers to current
 *
 * Returns 0 on success, -ENOMEM is there's no memory
 */
static int smack_sk_alloc_security(struct sock *sk, int family, gfp_t gfp_flags)
{
	struct smack_known *skp = smk_of_current();
	struct socket_smack *ssp;

	ssp = kzalloc(sizeof(struct socket_smack), gfp_flags);
	if (ssp == NULL)
		return -ENOMEM;

	ssp->smk_in = skp;
	ssp->smk_out = skp;
	ssp->smk_packet = NULL;

	sk->sk_security = ssp;

	return 0;
}

/**
 * smack_sk_free_security - Free a socket blob
 * @sk: the socket
 *
 * Clears the blob pointer
 */
static void smack_sk_free_security(struct sock *sk)
{
	kfree(sk->sk_security);
}

/**
* smack_host_label - check host based restrictions
* @sip: the object end
*
* looks for host based access restrictions
*
* This version will only be appropriate for really small sets of single label
* hosts.  The caller is responsible for ensuring that the RCU read lock is
* taken before calling this function.
*
* Returns the label of the far end or NULL if it's not special.
*/
static struct smack_known *smack_host_label(struct sockaddr_in *sip)
{
	struct smk_netlbladdr *snp;
	struct in_addr *siap = &sip->sin_addr;

	if (siap->s_addr == 0)
		return NULL;

	list_for_each_entry_rcu(snp, &smk_netlbladdr_list, list)
		/*
		* we break after finding the first match because
		* the list is sorted from longest to shortest mask
		* so we have found the most specific match
		*/
		if ((&snp->smk_host.sin_addr)->s_addr ==
		    (siap->s_addr & (&snp->smk_mask)->s_addr)) {
			/* we have found the special CIPSO option */
			if (snp->smk_label == &smack_cipso_option)
				return NULL;
			return snp->smk_label;
		}

	return NULL;
}

/**
 * smack_netlabel - Set the secattr on a socket
 * @sk: the socket
 * @labeled: socket label scheme
 *
 * Convert the outbound smack value (smk_out) to a
 * secattr and attach it to the socket.
 *
 * Returns 0 on success or an error code
 */
static int smack_netlabel(struct sock *sk, int labeled)
{
	struct smack_known *skp;
	struct socket_smack *ssp = sk->sk_security;
	int rc = 0;

	/*
	 * Usually the netlabel code will handle changing the
	 * packet labeling based on the label.
	 * The case of a single label host is different, because
	 * a single label host should never get a labeled packet
	 * even though the label is usually associated with a packet
	 * label.
	 */
	local_bh_disable();
	bh_lock_sock_nested(sk);

	if (ssp->smk_out == smack_net_ambient ||
	    labeled == SMACK_UNLABELED_SOCKET)
		netlbl_sock_delattr(sk);
	else {
		skp = ssp->smk_out;
		rc = netlbl_sock_setattr(sk, sk->sk_family, &skp->smk_netlabel);
	}

	bh_unlock_sock(sk);
	local_bh_enable();

	return rc;
}

/**
 * smack_netlbel_send - Set the secattr on a socket and perform access checks
 * @sk: the socket
 * @sap: the destination address
 *
 * Set the correct secattr for the given socket based on the destination
 * address and perform any outbound access checks needed.
 *
 * Returns 0 on success or an error code.
 *
 */
static int smack_netlabel_send(struct sock *sk, struct sockaddr_in *sap)
{
	struct smack_known *skp;
	int rc;
	int sk_lbl;
	struct smack_known *hkp;
	struct socket_smack *ssp = sk->sk_security;
	struct smk_audit_info ad;

	rcu_read_lock();
	hkp = smack_host_label(sap);
	if (hkp != NULL) {
#ifdef CONFIG_AUDIT
		struct lsm_network_audit net;

		smk_ad_init_net(&ad, __func__, LSM_AUDIT_DATA_NET, &net);
		ad.a.u.net->family = sap->sin_family;
		ad.a.u.net->dport = sap->sin_port;
		ad.a.u.net->v4info.daddr = sap->sin_addr.s_addr;
#endif
		sk_lbl = SMACK_UNLABELED_SOCKET;
		skp = ssp->smk_out;
		rc = smk_access(skp, hkp, MAY_WRITE, &ad);
		rc = smk_bu_note("IPv4 host check", skp, hkp, MAY_WRITE, rc);
	} else {
		sk_lbl = SMACK_CIPSO_SOCKET;
		rc = 0;
	}
	rcu_read_unlock();
	if (rc != 0)
		return rc;

	return smack_netlabel(sk, sk_lbl);
}

/**
 * smk_ipv6_port_label - Smack port access table management
 * @sock: socket
 * @address: address
 *
 * Create or update the port list entry
 */
static void smk_ipv6_port_label(struct socket *sock, struct sockaddr *address)
{
	struct sock *sk = sock->sk;
	struct sockaddr_in6 *addr6;
	struct socket_smack *ssp = sock->sk->sk_security;
	struct smk_port_label *spp;
	unsigned short port = 0;

	if (address == NULL) {
		/*
		 * This operation is changing the Smack information
		 * on the bound socket. Take the changes to the port
		 * as well.
		 */
		list_for_each_entry(spp, &smk_ipv6_port_list, list) {
			if (sk != spp->smk_sock)
				continue;
			spp->smk_in = ssp->smk_in;
			spp->smk_out = ssp->smk_out;
			return;
		}
		/*
		 * A NULL address is only used for updating existing
		 * bound entries. If there isn't one, it's OK.
		 */
		return;
	}

	addr6 = (struct sockaddr_in6 *)address;
	port = ntohs(addr6->sin6_port);
	/*
	 * This is a special case that is safely ignored.
	 */
	if (port == 0)
		return;

	/*
	 * Look for an existing port list entry.
	 * This is an indication that a port is getting reused.
	 */
	list_for_each_entry(spp, &smk_ipv6_port_list, list) {
		if (spp->smk_port != port)
			continue;
		spp->smk_port = port;
		spp->smk_sock = sk;
		spp->smk_in = ssp->smk_in;
		spp->smk_out = ssp->smk_out;
		return;
	}

	/*
	 * A new port entry is required.
	 */
	spp = kzalloc(sizeof(*spp), GFP_KERNEL);
	if (spp == NULL)
		return;

	spp->smk_port = port;
	spp->smk_sock = sk;
	spp->smk_in = ssp->smk_in;
	spp->smk_out = ssp->smk_out;

	list_add(&spp->list, &smk_ipv6_port_list);
	return;
}

/**
 * smk_ipv6_port_check - check Smack port access
 * @sock: socket
 * @address: address
 *
 * Create or update the port list entry
 */
static int smk_ipv6_port_check(struct sock *sk, struct sockaddr_in6 *address,
				int act)
{
	__be16 *bep;
	__be32 *be32p;
	struct smk_port_label *spp;
	struct socket_smack *ssp = sk->sk_security;
	struct smack_known *skp;
	unsigned short port = 0;
	struct smack_known *object;
	struct smk_audit_info ad;
	int rc;
#ifdef CONFIG_AUDIT
	struct lsm_network_audit net;
#endif

	if (act == SMK_RECEIVING) {
		skp = smack_net_ambient;
		object = ssp->smk_in;
	} else {
		skp = ssp->smk_out;
		object = smack_net_ambient;
	}

	/*
	 * Get the IP address and port from the address.
	 */
	port = ntohs(address->sin6_port);
	bep = (__be16 *)(&address->sin6_addr);
	be32p = (__be32 *)(&address->sin6_addr);

	/*
	 * It's remote, so port lookup does no good.
	 */
	if (be32p[0] || be32p[1] || be32p[2] || bep[6] || ntohs(bep[7]) != 1)
		goto auditout;

	/*
	 * It's local so the send check has to have passed.
	 */
	if (act == SMK_RECEIVING) {
		skp = &smack_known_web;
		goto auditout;
	}

	list_for_each_entry(spp, &smk_ipv6_port_list, list) {
		if (spp->smk_port != port)
			continue;
		object = spp->smk_in;
		if (act == SMK_CONNECTING)
			ssp->smk_packet = spp->smk_out;
		break;
	}

auditout:

#ifdef CONFIG_AUDIT
	smk_ad_init_net(&ad, __func__, LSM_AUDIT_DATA_NET, &net);
	ad.a.u.net->family = sk->sk_family;
	ad.a.u.net->dport = port;
	if (act == SMK_RECEIVING)
		ad.a.u.net->v6info.saddr = address->sin6_addr;
	else
		ad.a.u.net->v6info.daddr = address->sin6_addr;
#endif
	rc = smk_access(skp, object, MAY_WRITE, &ad);
	rc = smk_bu_note("IPv6 port check", skp, object, MAY_WRITE, rc);
	return rc;
}

/**
 * smack_inode_setsecurity - set smack xattrs
 * @inode: the object
 * @name: attribute name
 * @value: attribute value
 * @size: size of the attribute
 * @flags: unused
 *
 * Sets the named attribute in the appropriate blob
 *
 * Returns 0 on success, or an error code
 */
static int smack_inode_setsecurity(struct inode *inode, const char *name,
				   const void *value, size_t size, int flags)
{
	struct smack_known *skp;
	struct inode_smack *nsp = inode->i_security;
	struct socket_smack *ssp;
	struct socket *sock;
	int rc = 0;

	if (value == NULL || size > SMK_LONGLABEL || size == 0)
		return -EINVAL;

	skp = smk_import_entry(value, size);
	if (skp == NULL)
		return -EINVAL;

	if (strcmp(name, XATTR_SMACK_SUFFIX) == 0) {
		nsp->smk_inode = skp;
		nsp->smk_flags |= SMK_INODE_INSTANT;
		return 0;
	}
	/*
	 * The rest of the Smack xattrs are only on sockets.
	 */
	if (inode->i_sb->s_magic != SOCKFS_MAGIC)
		return -EOPNOTSUPP;

	sock = SOCKET_I(inode);
	if (sock == NULL || sock->sk == NULL)
		return -EOPNOTSUPP;

	ssp = sock->sk->sk_security;

	if (strcmp(name, XATTR_SMACK_IPIN) == 0)
		ssp->smk_in = skp;
	else if (strcmp(name, XATTR_SMACK_IPOUT) == 0) {
		ssp->smk_out = skp;
		if (sock->sk->sk_family == PF_INET) {
			rc = smack_netlabel(sock->sk, SMACK_CIPSO_SOCKET);
			if (rc != 0)
				printk(KERN_WARNING
					"Smack: \"%s\" netlbl error %d.\n",
					__func__, -rc);
		}
	} else
		return -EOPNOTSUPP;

	if (sock->sk->sk_family == PF_INET6)
		smk_ipv6_port_label(sock, NULL);

	return 0;
}

/**
 * smack_socket_post_create - finish socket setup
 * @sock: the socket
 * @family: protocol family
 * @type: unused
 * @protocol: unused
 * @kern: unused
 *
 * Sets the netlabel information on the socket
 *
 * Returns 0 on success, and error code otherwise
 */
static int smack_socket_post_create(struct socket *sock, int family,
				    int type, int protocol, int kern)
{
	if (family != PF_INET || sock->sk == NULL)
		return 0;
	/*
	 * Set the outbound netlbl.
	 */
	return smack_netlabel(sock->sk, SMACK_CIPSO_SOCKET);
}

/**
 * smack_socket_bind - record port binding information.
 * @sock: the socket
 * @address: the port address
 * @addrlen: size of the address
 *
 * Records the label bound to a port.
 *
 * Returns 0
 */
static int smack_socket_bind(struct socket *sock, struct sockaddr *address,
				int addrlen)
{
	if (sock->sk != NULL && sock->sk->sk_family == PF_INET6)
		smk_ipv6_port_label(sock, address);

	return 0;
}

/**
 * smack_socket_connect - connect access check
 * @sock: the socket
 * @sap: the other end
 * @addrlen: size of sap
 *
 * Verifies that a connection may be possible
 *
 * Returns 0 on success, and error code otherwise
 */
static int smack_socket_connect(struct socket *sock, struct sockaddr *sap,
				int addrlen)
{
	int rc = 0;

	if (sock->sk == NULL)
		return 0;

	switch (sock->sk->sk_family) {
	case PF_INET:
		if (addrlen < sizeof(struct sockaddr_in))
			return -EINVAL;
		rc = smack_netlabel_send(sock->sk, (struct sockaddr_in *)sap);
		break;
	case PF_INET6:
		if (addrlen < sizeof(struct sockaddr_in6))
			return -EINVAL;
		rc = smk_ipv6_port_check(sock->sk, (struct sockaddr_in6 *)sap,
						SMK_CONNECTING);
		break;
	}
	return rc;
}

/**
 * smack_flags_to_may - convert S_ to MAY_ values
 * @flags: the S_ value
 *
 * Returns the equivalent MAY_ value
 */
static int smack_flags_to_may(int flags)
{
	int may = 0;

	if (flags & S_IRUGO)
		may |= MAY_READ;
	if (flags & S_IWUGO)
		may |= MAY_WRITE;
	if (flags & S_IXUGO)
		may |= MAY_EXEC;

	return may;
}

/**
 * smack_msg_msg_alloc_security - Set the security blob for msg_msg
 * @msg: the object
 *
 * Returns 0
 */
static int smack_msg_msg_alloc_security(struct msg_msg *msg)
{
	struct smack_known *skp = smk_of_current();

	msg->security = skp;
	return 0;
}

/**
 * smack_msg_msg_free_security - Clear the security blob for msg_msg
 * @msg: the object
 *
 * Clears the blob pointer
 */
static void smack_msg_msg_free_security(struct msg_msg *msg)
{
	msg->security = NULL;
}

/**
 * smack_of_shm - the smack pointer for the shm
 * @shp: the object
 *
 * Returns a pointer to the smack value
 */
static struct smack_known *smack_of_shm(struct shmid_kernel *shp)
{
	return (struct smack_known *)shp->shm_perm.security;
}

/**
 * smack_shm_alloc_security - Set the security blob for shm
 * @shp: the object
 *
 * Returns 0
 */
static int smack_shm_alloc_security(struct shmid_kernel *shp)
{
	struct kern_ipc_perm *isp = &shp->shm_perm;
	struct smack_known *skp = smk_of_current();

	isp->security = skp;
	return 0;
}

/**
 * smack_shm_free_security - Clear the security blob for shm
 * @shp: the object
 *
 * Clears the blob pointer
 */
static void smack_shm_free_security(struct shmid_kernel *shp)
{
	struct kern_ipc_perm *isp = &shp->shm_perm;

	isp->security = NULL;
}

/**
 * smk_curacc_shm : check if current has access on shm
 * @shp : the object
 * @access : access requested
 *
 * Returns 0 if current has the requested access, error code otherwise
 */
static int smk_curacc_shm(struct shmid_kernel *shp, int access)
{
	struct smack_known *ssp = smack_of_shm(shp);
	struct smk_audit_info ad;
	int rc;

#ifdef CONFIG_AUDIT
	smk_ad_init(&ad, __func__, LSM_AUDIT_DATA_IPC);
	ad.a.u.ipc_id = shp->shm_perm.id;
#endif
	rc = smk_curacc(ssp, access, &ad);
	rc = smk_bu_current("shm", ssp, access, rc);
	return rc;
}

/**
 * smack_shm_associate - Smack access check for shm
 * @shp: the object
 * @shmflg: access requested
 *
 * Returns 0 if current has the requested access, error code otherwise
 */
static int smack_shm_associate(struct shmid_kernel *shp, int shmflg)
{
	int may;

	may = smack_flags_to_may(shmflg);
	return smk_curacc_shm(shp, may);
}

/**
 * smack_shm_shmctl - Smack access check for shm
 * @shp: the object
 * @cmd: what it wants to do
 *
 * Returns 0 if current has the requested access, error code otherwise
 */
static int smack_shm_shmctl(struct shmid_kernel *shp, int cmd)
{
	int may;

	switch (cmd) {
	case IPC_STAT:
	case SHM_STAT:
		may = MAY_READ;
		break;
	case IPC_SET:
	case SHM_LOCK:
	case SHM_UNLOCK:
	case IPC_RMID:
		may = MAY_READWRITE;
		break;
	case IPC_INFO:
	case SHM_INFO:
		/*
		 * System level information.
		 */
		return 0;
	default:
		return -EINVAL;
	}
	return smk_curacc_shm(shp, may);
}

/**
 * smack_shm_shmat - Smack access for shmat
 * @shp: the object
 * @shmaddr: unused
 * @shmflg: access requested
 *
 * Returns 0 if current has the requested access, error code otherwise
 */
static int smack_shm_shmat(struct shmid_kernel *shp, char __user *shmaddr,
			   int shmflg)
{
	int may;

	may = smack_flags_to_may(shmflg);
	return smk_curacc_shm(shp, may);
}

/**
 * smack_of_sem - the smack pointer for the sem
 * @sma: the object
 *
 * Returns a pointer to the smack value
 */
static struct smack_known *smack_of_sem(struct sem_array *sma)
{
	return (struct smack_known *)sma->sem_perm.security;
}

/**
 * smack_sem_alloc_security - Set the security blob for sem
 * @sma: the object
 *
 * Returns 0
 */
static int smack_sem_alloc_security(struct sem_array *sma)
{
	struct kern_ipc_perm *isp = &sma->sem_perm;
	struct smack_known *skp = smk_of_current();

	isp->security = skp;
	return 0;
}

/**
 * smack_sem_free_security - Clear the security blob for sem
 * @sma: the object
 *
 * Clears the blob pointer
 */
static void smack_sem_free_security(struct sem_array *sma)
{
	struct kern_ipc_perm *isp = &sma->sem_perm;

	isp->security = NULL;
}

/**
 * smk_curacc_sem : check if current has access on sem
 * @sma : the object
 * @access : access requested
 *
 * Returns 0 if current has the requested access, error code otherwise
 */
static int smk_curacc_sem(struct sem_array *sma, int access)
{
	struct smack_known *ssp = smack_of_sem(sma);
	struct smk_audit_info ad;
	int rc;

#ifdef CONFIG_AUDIT
	smk_ad_init(&ad, __func__, LSM_AUDIT_DATA_IPC);
	ad.a.u.ipc_id = sma->sem_perm.id;
#endif
	rc = smk_curacc(ssp, access, &ad);
	rc = smk_bu_current("sem", ssp, access, rc);
	return rc;
}

/**
 * smack_sem_associate - Smack access check for sem
 * @sma: the object
 * @semflg: access requested
 *
 * Returns 0 if current has the requested access, error code otherwise
 */
static int smack_sem_associate(struct sem_array *sma, int semflg)
{
	int may;

	may = smack_flags_to_may(semflg);
	return smk_curacc_sem(sma, may);
}

/**
 * smack_sem_shmctl - Smack access check for sem
 * @sma: the object
 * @cmd: what it wants to do
 *
 * Returns 0 if current has the requested access, error code otherwise
 */
static int smack_sem_semctl(struct sem_array *sma, int cmd)
{
	int may;

	switch (cmd) {
	case GETPID:
	case GETNCNT:
	case GETZCNT:
	case GETVAL:
	case GETALL:
	case IPC_STAT:
	case SEM_STAT:
		may = MAY_READ;
		break;
	case SETVAL:
	case SETALL:
	case IPC_RMID:
	case IPC_SET:
		may = MAY_READWRITE;
		break;
	case IPC_INFO:
	case SEM_INFO:
		/*
		 * System level information
		 */
		return 0;
	default:
		return -EINVAL;
	}

	return smk_curacc_sem(sma, may);
}

/**
 * smack_sem_semop - Smack checks of semaphore operations
 * @sma: the object
 * @sops: unused
 * @nsops: unused
 * @alter: unused
 *
 * Treated as read and write in all cases.
 *
 * Returns 0 if access is allowed, error code otherwise
 */
static int smack_sem_semop(struct sem_array *sma, struct sembuf *sops,
			   unsigned nsops, int alter)
{
	return smk_curacc_sem(sma, MAY_READWRITE);
}

/**
 * smack_msg_alloc_security - Set the security blob for msg
 * @msq: the object
 *
 * Returns 0
 */
static int smack_msg_queue_alloc_security(struct msg_queue *msq)
{
	struct kern_ipc_perm *kisp = &msq->q_perm;
	struct smack_known *skp = smk_of_current();

	kisp->security = skp;
	return 0;
}

/**
 * smack_msg_free_security - Clear the security blob for msg
 * @msq: the object
 *
 * Clears the blob pointer
 */
static void smack_msg_queue_free_security(struct msg_queue *msq)
{
	struct kern_ipc_perm *kisp = &msq->q_perm;

	kisp->security = NULL;
}

/**
 * smack_of_msq - the smack pointer for the msq
 * @msq: the object
 *
 * Returns a pointer to the smack label entry
 */
static struct smack_known *smack_of_msq(struct msg_queue *msq)
{
	return (struct smack_known *)msq->q_perm.security;
}

/**
 * smk_curacc_msq : helper to check if current has access on msq
 * @msq : the msq
 * @access : access requested
 *
 * return 0 if current has access, error otherwise
 */
static int smk_curacc_msq(struct msg_queue *msq, int access)
{
	struct smack_known *msp = smack_of_msq(msq);
	struct smk_audit_info ad;
	int rc;

#ifdef CONFIG_AUDIT
	smk_ad_init(&ad, __func__, LSM_AUDIT_DATA_IPC);
	ad.a.u.ipc_id = msq->q_perm.id;
#endif
	rc = smk_curacc(msp, access, &ad);
	rc = smk_bu_current("msq", msp, access, rc);
	return rc;
}

/**
 * smack_msg_queue_associate - Smack access check for msg_queue
 * @msq: the object
 * @msqflg: access requested
 *
 * Returns 0 if current has the requested access, error code otherwise
 */
static int smack_msg_queue_associate(struct msg_queue *msq, int msqflg)
{
	int may;

	may = smack_flags_to_may(msqflg);
	return smk_curacc_msq(msq, may);
}

/**
 * smack_msg_queue_msgctl - Smack access check for msg_queue
 * @msq: the object
 * @cmd: what it wants to do
 *
 * Returns 0 if current has the requested access, error code otherwise
 */
static int smack_msg_queue_msgctl(struct msg_queue *msq, int cmd)
{
	int may;

	switch (cmd) {
	case IPC_STAT:
	case MSG_STAT:
		may = MAY_READ;
		break;
	case IPC_SET:
	case IPC_RMID:
		may = MAY_READWRITE;
		break;
	case IPC_INFO:
	case MSG_INFO:
		/*
		 * System level information
		 */
		return 0;
	default:
		return -EINVAL;
	}

	return smk_curacc_msq(msq, may);
}

/**
 * smack_msg_queue_msgsnd - Smack access check for msg_queue
 * @msq: the object
 * @msg: unused
 * @msqflg: access requested
 *
 * Returns 0 if current has the requested access, error code otherwise
 */
static int smack_msg_queue_msgsnd(struct msg_queue *msq, struct msg_msg *msg,
				  int msqflg)
{
	int may;

	may = smack_flags_to_may(msqflg);
	return smk_curacc_msq(msq, may);
}

/**
 * smack_msg_queue_msgsnd - Smack access check for msg_queue
 * @msq: the object
 * @msg: unused
 * @target: unused
 * @type: unused
 * @mode: unused
 *
 * Returns 0 if current has read and write access, error code otherwise
 */
static int smack_msg_queue_msgrcv(struct msg_queue *msq, struct msg_msg *msg,
			struct task_struct *target, long type, int mode)
{
	return smk_curacc_msq(msq, MAY_READWRITE);
}

/**
 * smack_ipc_permission - Smack access for ipc_permission()
 * @ipp: the object permissions
 * @flag: access requested
 *
 * Returns 0 if current has read and write access, error code otherwise
 */
static int smack_ipc_permission(struct kern_ipc_perm *ipp, short flag)
{
	struct smack_known *iskp = ipp->security;
	int may = smack_flags_to_may(flag);
	struct smk_audit_info ad;
	int rc;

#ifdef CONFIG_AUDIT
	smk_ad_init(&ad, __func__, LSM_AUDIT_DATA_IPC);
	ad.a.u.ipc_id = ipp->id;
#endif
	rc = smk_curacc(iskp, may, &ad);
	rc = smk_bu_current("svipc", iskp, may, rc);
	return rc;
}

/**
 * smack_ipc_getsecid - Extract smack security id
 * @ipp: the object permissions
 * @secid: where result will be saved
 */
static void smack_ipc_getsecid(struct kern_ipc_perm *ipp, u32 *secid)
{
	struct smack_known *iskp = ipp->security;

	*secid = iskp->smk_secid;
}

/**
 * smack_d_instantiate - Make sure the blob is correct on an inode
 * @opt_dentry: dentry where inode will be attached
 * @inode: the object
 *
 * Set the inode's security blob if it hasn't been done already.
 */
static void smack_d_instantiate(struct dentry *opt_dentry, struct inode *inode)
{
	struct super_block *sbp;
	struct superblock_smack *sbsp;
	struct inode_smack *isp;
	struct smack_known *skp;
	struct smack_known *ckp = smk_of_current();
	struct smack_known *final;
	char trattr[TRANS_TRUE_SIZE];
	int transflag = 0;
	int rc;
	struct dentry *dp;

	if (inode == NULL)
		return;

	isp = inode->i_security;

	mutex_lock(&isp->smk_lock);
	/*
	 * If the inode is already instantiated
	 * take the quick way out
	 */
	if (isp->smk_flags & SMK_INODE_INSTANT)
		goto unlockandout;

	sbp = inode->i_sb;
	sbsp = sbp->s_security;
	/*
	 * We're going to use the superblock default label
	 * if there's no label on the file.
	 */
	final = sbsp->smk_default;

	/*
	 * If this is the root inode the superblock
	 * may be in the process of initialization.
	 * If that is the case use the root value out
	 * of the superblock.
	 */
	if (opt_dentry->d_parent == opt_dentry) {
		if (sbp->s_magic == CGROUP_SUPER_MAGIC) {
			/*
			 * The cgroup filesystem is never mounted,
			 * so there's no opportunity to set the mount
			 * options.
			 */
			sbsp->smk_root = &smack_known_star;
			sbsp->smk_default = &smack_known_star;
		}
		isp->smk_inode = sbsp->smk_root;
		isp->smk_flags |= SMK_INODE_INSTANT;
		goto unlockandout;
	}

	/*
	 * This is pretty hackish.
	 * Casey says that we shouldn't have to do
	 * file system specific code, but it does help
	 * with keeping it simple.
	 */
	switch (sbp->s_magic) {
	case SMACK_MAGIC:
	case PIPEFS_MAGIC:
	case SOCKFS_MAGIC:
	case CGROUP_SUPER_MAGIC:
		/*
		 * Casey says that it's a little embarrassing
		 * that the smack file system doesn't do
		 * extended attributes.
		 *
		 * Casey says pipes are easy (?)
		 *
		 * Socket access is controlled by the socket
		 * structures associated with the task involved.
		 *
		 * Cgroupfs is special
		 */
		final = &smack_known_star;
		break;
	case DEVPTS_SUPER_MAGIC:
		/*
		 * devpts seems content with the label of the task.
		 * Programs that change smack have to treat the
		 * pty with respect.
		 */
		final = ckp;
		break;
	case PROC_SUPER_MAGIC:
		/*
		 * Casey says procfs appears not to care.
		 * The superblock default suffices.
		 */
		break;
	case TMPFS_MAGIC:
		/*
		 * Device labels should come from the filesystem,
		 * but watch out, because they're volitile,
		 * getting recreated on every reboot.
		 */
		final = &smack_known_star;
		/*
		 * No break.
		 *
		 * If a smack value has been set we want to use it,
		 * but since tmpfs isn't giving us the opportunity
		 * to set mount options simulate setting the
		 * superblock default.
		 */
	default:
		/*
		 * This isn't an understood special case.
		 * Get the value from the xattr.
		 */

		/*
		 * UNIX domain sockets use lower level socket data.
		 */
		if (S_ISSOCK(inode->i_mode)) {
			final = &smack_known_star;
			break;
		}
		/*
		 * No xattr support means, alas, no SMACK label.
		 * Use the aforeapplied default.
		 * It would be curious if the label of the task
		 * does not match that assigned.
		 */
		if (inode->i_op->getxattr == NULL)
			break;
		/*
		 * Get the dentry for xattr.
		 */
		dp = dget(opt_dentry);
		skp = smk_fetch(XATTR_NAME_SMACK, inode, dp);
		if (skp != NULL)
			final = skp;

		/*
		 * Transmuting directory
		 */
		if (S_ISDIR(inode->i_mode)) {
			/*
			 * If this is a new directory and the label was
			 * transmuted when the inode was initialized
			 * set the transmute attribute on the directory
			 * and mark the inode.
			 *
			 * If there is a transmute attribute on the
			 * directory mark the inode.
			 */
			if (isp->smk_flags & SMK_INODE_CHANGED) {
				isp->smk_flags &= ~SMK_INODE_CHANGED;
				rc = inode->i_op->setxattr(dp,
					XATTR_NAME_SMACKTRANSMUTE,
					TRANS_TRUE, TRANS_TRUE_SIZE,
					0);
			} else {
				rc = inode->i_op->getxattr(dp,
					XATTR_NAME_SMACKTRANSMUTE, trattr,
					TRANS_TRUE_SIZE);
				if (rc >= 0 && strncmp(trattr, TRANS_TRUE,
						       TRANS_TRUE_SIZE) != 0)
					rc = -EINVAL;
			}
			if (rc >= 0)
				transflag = SMK_INODE_TRANSMUTE;
		}
		/*
		 * Don't let the exec or mmap label be "*" or "@".
		 */
		skp = smk_fetch(XATTR_NAME_SMACKEXEC, inode, dp);
		if (skp == &smack_known_star || skp == &smack_known_web)
			skp = NULL;
		isp->smk_task = skp;
		skp = smk_fetch(XATTR_NAME_SMACKMMAP, inode, dp);
		if (skp == &smack_known_star || skp == &smack_known_web)
			skp = NULL;
		isp->smk_mmap = skp;

		dput(dp);
		break;
	}

	if (final == NULL)
		isp->smk_inode = ckp;
	else
		isp->smk_inode = final;

	isp->smk_flags |= (SMK_INODE_INSTANT | transflag);

unlockandout:
	mutex_unlock(&isp->smk_lock);
	return;
}

/**
 * smack_getprocattr - Smack process attribute access
 * @p: the object task
 * @name: the name of the attribute in /proc/.../attr
 * @value: where to put the result
 *
 * Places a copy of the task Smack into value
 *
 * Returns the length of the smack label or an error code
 */
static int smack_getprocattr(struct task_struct *p, char *name, char **value)
{
	struct smack_known *skp = smk_of_task(task_security(p));
	char *cp;
	int slen;

	if (strcmp(name, "current") != 0)
		return -EINVAL;

	cp = kstrdup(skp->smk_known, GFP_KERNEL);
	if (cp == NULL)
		return -ENOMEM;

	slen = strlen(cp);
	*value = cp;
	return slen;
}

/**
 * smack_setprocattr - Smack process attribute setting
 * @p: the object task
 * @name: the name of the attribute in /proc/.../attr
 * @value: the value to set
 * @size: the size of the value
 *
 * Sets the Smack value of the task. Only setting self
 * is permitted and only with privilege
 *
 * Returns the length of the smack label or an error code
 */
static int smack_setprocattr(struct task_struct *p, char *name,
			     void *value, size_t size)
{
	struct task_smack *tsp;
	struct cred *new;
	struct smack_known *skp;

	/*
	 * Changing another process' Smack value is too dangerous
	 * and supports no sane use case.
	 */
	if (p != current)
		return -EPERM;

	if (!smack_privileged(CAP_MAC_ADMIN))
		return -EPERM;

	if (value == NULL || size == 0 || size >= SMK_LONGLABEL)
		return -EINVAL;

	if (strcmp(name, "current") != 0)
		return -EINVAL;

	skp = smk_import_entry(value, size);
	if (skp == NULL)
		return -EINVAL;

	/*
	 * No process is ever allowed the web ("@") label.
	 */
	if (skp == &smack_known_web)
		return -EPERM;

	new = prepare_creds();
	if (new == NULL)
		return -ENOMEM;

	tsp = new->security;
	tsp->smk_task = skp;

	commit_creds(new);
	return size;
}

/**
 * smack_unix_stream_connect - Smack access on UDS
 * @sock: one sock
 * @other: the other sock
 * @newsk: unused
 *
 * Return 0 if a subject with the smack of sock could access
 * an object with the smack of other, otherwise an error code
 */
static int smack_unix_stream_connect(struct sock *sock,
				     struct sock *other, struct sock *newsk)
{
	struct smack_known *skp;
	struct smack_known *okp;
	struct socket_smack *ssp = sock->sk_security;
	struct socket_smack *osp = other->sk_security;
	struct socket_smack *nsp = newsk->sk_security;
	struct smk_audit_info ad;
	int rc = 0;
#ifdef CONFIG_AUDIT
	struct lsm_network_audit net;
#endif

	if (!smack_privileged(CAP_MAC_OVERRIDE)) {
		skp = ssp->smk_out;
		okp = osp->smk_out;
#ifdef CONFIG_AUDIT
		smk_ad_init_net(&ad, __func__, LSM_AUDIT_DATA_NET, &net);
		smk_ad_setfield_u_net_sk(&ad, other);
#endif
		rc = smk_access(skp, okp, MAY_WRITE, &ad);
		rc = smk_bu_note("UDS connect", skp, okp, MAY_WRITE, rc);
		if (rc == 0) {
			rc = smk_access(okp, skp, MAY_WRITE, NULL);
			rc = smk_bu_note("UDS connect", okp, skp,
						MAY_WRITE, rc);
		}
	}

	/*
	 * Cross reference the peer labels for SO_PEERSEC.
	 */
	if (rc == 0) {
		nsp->smk_packet = ssp->smk_out;
		ssp->smk_packet = osp->smk_out;
	}

	return rc;
}

/**
 * smack_unix_may_send - Smack access on UDS
 * @sock: one socket
 * @other: the other socket
 *
 * Return 0 if a subject with the smack of sock could access
 * an object with the smack of other, otherwise an error code
 */
static int smack_unix_may_send(struct socket *sock, struct socket *other)
{
	struct socket_smack *ssp = sock->sk->sk_security;
	struct socket_smack *osp = other->sk->sk_security;
	struct smk_audit_info ad;
	int rc;

#ifdef CONFIG_AUDIT
	struct lsm_network_audit net;

	smk_ad_init_net(&ad, __func__, LSM_AUDIT_DATA_NET, &net);
	smk_ad_setfield_u_net_sk(&ad, other->sk);
#endif

	if (smack_privileged(CAP_MAC_OVERRIDE))
		return 0;

	rc = smk_access(ssp->smk_out, osp->smk_in, MAY_WRITE, &ad);
	rc = smk_bu_note("UDS send", ssp->smk_out, osp->smk_in, MAY_WRITE, rc);
	return rc;
}

/**
 * smack_socket_sendmsg - Smack check based on destination host
 * @sock: the socket
 * @msg: the message
 * @size: the size of the message
 *
 * Return 0 if the current subject can write to the destination host.
 * For IPv4 this is only a question if the destination is a single label host.
 * For IPv6 this is a check against the label of the port.
 */
static int smack_socket_sendmsg(struct socket *sock, struct msghdr *msg,
				int size)
{
	struct sockaddr_in *sip = (struct sockaddr_in *) msg->msg_name;
	struct sockaddr_in6 *sap = (struct sockaddr_in6 *) msg->msg_name;
	int rc = 0;

	/*
	 * Perfectly reasonable for this to be NULL
	 */
	if (sip == NULL)
		return 0;

	switch (sip->sin_family) {
	case AF_INET:
		rc = smack_netlabel_send(sock->sk, sip);
		break;
	case AF_INET6:
		rc = smk_ipv6_port_check(sock->sk, sap, SMK_SENDING);
		break;
	}
	return rc;
}

/**
 * smack_from_secattr - Convert a netlabel attr.mls.lvl/attr.mls.cat pair to smack
 * @sap: netlabel secattr
 * @ssp: socket security information
 *
 * Returns a pointer to a Smack label entry found on the label list.
 */
static struct smack_known *smack_from_secattr(struct netlbl_lsm_secattr *sap,
						struct socket_smack *ssp)
{
	struct smack_known *skp;
	int found = 0;
	int acat;
	int kcat;

	if ((sap->flags & NETLBL_SECATTR_MLS_LVL) != 0) {
		/*
		 * Looks like a CIPSO packet.
		 * If there are flags but no level netlabel isn't
		 * behaving the way we expect it to.
		 *
		 * Look it up in the label table
		 * Without guidance regarding the smack value
		 * for the packet fall back on the network
		 * ambient value.
		 */
		rcu_read_lock();
		list_for_each_entry(skp, &smack_known_list, list) {
			if (sap->attr.mls.lvl != skp->smk_netlabel.attr.mls.lvl)
				continue;
			/*
			 * Compare the catsets. Use the netlbl APIs.
			 */
			if ((sap->flags & NETLBL_SECATTR_MLS_CAT) == 0) {
				if ((skp->smk_netlabel.flags &
				     NETLBL_SECATTR_MLS_CAT) == 0)
					found = 1;
				break;
			}
			for (acat = -1, kcat = -1; acat == kcat; ) {
				acat = netlbl_catmap_walk(sap->attr.mls.cat,
							  acat + 1);
				kcat = netlbl_catmap_walk(
					skp->smk_netlabel.attr.mls.cat,
					kcat + 1);
				if (acat < 0 || kcat < 0)
					break;
			}
			if (acat == kcat) {
				found = 1;
				break;
			}
		}
		rcu_read_unlock();

		if (found)
			return skp;

		if (ssp != NULL && ssp->smk_in == &smack_known_star)
			return &smack_known_web;
		return &smack_known_star;
	}
	if ((sap->flags & NETLBL_SECATTR_SECID) != 0) {
		/*
		 * Looks like a fallback, which gives us a secid.
		 */
		skp = smack_from_secid(sap->attr.secid);
		/*
		 * This has got to be a bug because it is
		 * impossible to specify a fallback without
		 * specifying the label, which will ensure
		 * it has a secid, and the only way to get a
		 * secid is from a fallback.
		 */
		BUG_ON(skp == NULL);
		return skp;
	}
	/*
	 * Without guidance regarding the smack value
	 * for the packet fall back on the network
	 * ambient value.
	 */
	return smack_net_ambient;
}

static int smk_skb_to_addr_ipv6(struct sk_buff *skb, struct sockaddr_in6 *sip)
{
	u8 nexthdr;
	int offset;
	int proto = -EINVAL;
	struct ipv6hdr _ipv6h;
	struct ipv6hdr *ip6;
	__be16 frag_off;
	struct tcphdr _tcph, *th;
	struct udphdr _udph, *uh;
	struct dccp_hdr _dccph, *dh;

	sip->sin6_port = 0;

	offset = skb_network_offset(skb);
	ip6 = skb_header_pointer(skb, offset, sizeof(_ipv6h), &_ipv6h);
	if (ip6 == NULL)
		return -EINVAL;
	sip->sin6_addr = ip6->saddr;

	nexthdr = ip6->nexthdr;
	offset += sizeof(_ipv6h);
	offset = ipv6_skip_exthdr(skb, offset, &nexthdr, &frag_off);
	if (offset < 0)
		return -EINVAL;

	proto = nexthdr;
	switch (proto) {
	case IPPROTO_TCP:
		th = skb_header_pointer(skb, offset, sizeof(_tcph), &_tcph);
		if (th != NULL)
			sip->sin6_port = th->source;
		break;
	case IPPROTO_UDP:
		uh = skb_header_pointer(skb, offset, sizeof(_udph), &_udph);
		if (uh != NULL)
			sip->sin6_port = uh->source;
		break;
	case IPPROTO_DCCP:
		dh = skb_header_pointer(skb, offset, sizeof(_dccph), &_dccph);
		if (dh != NULL)
			sip->sin6_port = dh->dccph_sport;
		break;
	}
	return proto;
}

/**
 * smack_socket_sock_rcv_skb - Smack packet delivery access check
 * @sk: socket
 * @skb: packet
 *
 * Returns 0 if the packet should be delivered, an error code otherwise
 */
static int smack_socket_sock_rcv_skb(struct sock *sk, struct sk_buff *skb)
{
	struct netlbl_lsm_secattr secattr;
	struct socket_smack *ssp = sk->sk_security;
	struct smack_known *skp;
	struct sockaddr_in6 sadd;
	int rc = 0;
	struct smk_audit_info ad;
#ifdef CONFIG_AUDIT
	struct lsm_network_audit net;
#endif
	switch (sk->sk_family) {
	case PF_INET:
		/*
		 * Translate what netlabel gave us.
		 */
		netlbl_secattr_init(&secattr);

		rc = netlbl_skbuff_getattr(skb, sk->sk_family, &secattr);
		if (rc == 0)
			skp = smack_from_secattr(&secattr, ssp);
		else
			skp = smack_net_ambient;

		netlbl_secattr_destroy(&secattr);

#ifdef CONFIG_AUDIT
		smk_ad_init_net(&ad, __func__, LSM_AUDIT_DATA_NET, &net);
		ad.a.u.net->family = sk->sk_family;
		ad.a.u.net->netif = skb->skb_iif;
		ipv4_skb_to_auditdata(skb, &ad.a, NULL);
#endif
		/*
		 * Receiving a packet requires that the other end
		 * be able to write here. Read access is not required.
		 * This is the simplist possible security model
		 * for networking.
		 */
		rc = smk_access(skp, ssp->smk_in, MAY_WRITE, &ad);
		rc = smk_bu_note("IPv4 delivery", skp, ssp->smk_in,
					MAY_WRITE, rc);
		if (rc != 0)
			netlbl_skbuff_err(skb, rc, 0);
		break;
	case PF_INET6:
		rc = smk_skb_to_addr_ipv6(skb, &sadd);
		if (rc == IPPROTO_UDP || rc == IPPROTO_TCP)
			rc = smk_ipv6_port_check(sk, &sadd, SMK_RECEIVING);
		else
			rc = 0;
		break;
	}
	return rc;
}

/**
 * smack_socket_getpeersec_stream - pull in packet label
 * @sock: the socket
 * @optval: user's destination
 * @optlen: size thereof
 * @len: max thereof
 *
 * returns zero on success, an error code otherwise
 */
static int smack_socket_getpeersec_stream(struct socket *sock,
					  char __user *optval,
					  int __user *optlen, unsigned len)
{
	struct socket_smack *ssp;
	char *rcp = "";
	int slen = 1;
	int rc = 0;

	ssp = sock->sk->sk_security;
	if (ssp->smk_packet != NULL) {
		rcp = ssp->smk_packet->smk_known;
		slen = strlen(rcp) + 1;
	}

	if (slen > len)
		rc = -ERANGE;
	else if (copy_to_user(optval, rcp, slen) != 0)
		rc = -EFAULT;

	if (put_user(slen, optlen) != 0)
		rc = -EFAULT;

	return rc;
}


/**
 * smack_socket_getpeersec_dgram - pull in packet label
 * @sock: the peer socket
 * @skb: packet data
 * @secid: pointer to where to put the secid of the packet
 *
 * Sets the netlabel socket state on sk from parent
 */
static int smack_socket_getpeersec_dgram(struct socket *sock,
					 struct sk_buff *skb, u32 *secid)

{
	struct netlbl_lsm_secattr secattr;
	struct socket_smack *ssp = NULL;
	struct smack_known *skp;
	int family = PF_UNSPEC;
	u32 s = 0;	/* 0 is the invalid secid */
	int rc;

	if (skb != NULL) {
		if (skb->protocol == htons(ETH_P_IP))
			family = PF_INET;
		else if (skb->protocol == htons(ETH_P_IPV6))
			family = PF_INET6;
	}
	if (family == PF_UNSPEC && sock != NULL)
		family = sock->sk->sk_family;

	if (family == PF_UNIX) {
		ssp = sock->sk->sk_security;
		s = ssp->smk_out->smk_secid;
	} else if (family == PF_INET || family == PF_INET6) {
		/*
		 * Translate what netlabel gave us.
		 */
		if (sock != NULL && sock->sk != NULL)
			ssp = sock->sk->sk_security;
		netlbl_secattr_init(&secattr);
		rc = netlbl_skbuff_getattr(skb, family, &secattr);
		if (rc == 0) {
			skp = smack_from_secattr(&secattr, ssp);
			s = skp->smk_secid;
		}
		netlbl_secattr_destroy(&secattr);
	}
	*secid = s;
	if (s == 0)
		return -EINVAL;
	return 0;
}

/**
 * smack_sock_graft - Initialize a newly created socket with an existing sock
 * @sk: child sock
 * @parent: parent socket
 *
 * Set the smk_{in,out} state of an existing sock based on the process that
 * is creating the new socket.
 */
static void smack_sock_graft(struct sock *sk, struct socket *parent)
{
	struct socket_smack *ssp;
	struct smack_known *skp = smk_of_current();

	if (sk == NULL ||
	    (sk->sk_family != PF_INET && sk->sk_family != PF_INET6))
		return;

	ssp = sk->sk_security;
	ssp->smk_in = skp;
	ssp->smk_out = skp;
	/* cssp->smk_packet is already set in smack_inet_csk_clone() */
}

/**
 * smack_inet_conn_request - Smack access check on connect
 * @sk: socket involved
 * @skb: packet
 * @req: unused
 *
 * Returns 0 if a task with the packet label could write to
 * the socket, otherwise an error code
 */
static int smack_inet_conn_request(struct sock *sk, struct sk_buff *skb,
				   struct request_sock *req)
{
	u16 family = sk->sk_family;
	struct smack_known *skp;
	struct socket_smack *ssp = sk->sk_security;
	struct netlbl_lsm_secattr secattr;
	struct sockaddr_in addr;
	struct iphdr *hdr;
	struct smack_known *hskp;
	int rc;
	struct smk_audit_info ad;
#ifdef CONFIG_AUDIT
	struct lsm_network_audit net;
#endif

	if (family == PF_INET6) {
		/*
		 * Handle mapped IPv4 packets arriving
		 * via IPv6 sockets. Don't set up netlabel
		 * processing on IPv6.
		 */
		if (skb->protocol == htons(ETH_P_IP))
			family = PF_INET;
		else
			return 0;
	}

	netlbl_secattr_init(&secattr);
	rc = netlbl_skbuff_getattr(skb, family, &secattr);
	if (rc == 0)
		skp = smack_from_secattr(&secattr, ssp);
	else
		skp = &smack_known_huh;
	netlbl_secattr_destroy(&secattr);

#ifdef CONFIG_AUDIT
	smk_ad_init_net(&ad, __func__, LSM_AUDIT_DATA_NET, &net);
	ad.a.u.net->family = family;
	ad.a.u.net->netif = skb->skb_iif;
	ipv4_skb_to_auditdata(skb, &ad.a, NULL);
#endif
	/*
	 * Receiving a packet requires that the other end be able to write
	 * here. Read access is not required.
	 */
	rc = smk_access(skp, ssp->smk_in, MAY_WRITE, &ad);
	rc = smk_bu_note("IPv4 connect", skp, ssp->smk_in, MAY_WRITE, rc);
	if (rc != 0)
		return rc;

	/*
	 * Save the peer's label in the request_sock so we can later setup
	 * smk_packet in the child socket so that SO_PEERCRED can report it.
	 */
	req->peer_secid = skp->smk_secid;

	/*
	 * We need to decide if we want to label the incoming connection here
	 * if we do we only need to label the request_sock and the stack will
	 * propagate the wire-label to the sock when it is created.
	 */
	hdr = ip_hdr(skb);
	addr.sin_addr.s_addr = hdr->saddr;
	rcu_read_lock();
	hskp = smack_host_label(&addr);
	rcu_read_unlock();

	if (hskp == NULL)
		rc = netlbl_req_setattr(req, &skp->smk_netlabel);
	else
		netlbl_req_delattr(req);

	return rc;
}

/**
 * smack_inet_csk_clone - Copy the connection information to the new socket
 * @sk: the new socket
 * @req: the connection's request_sock
 *
 * Transfer the connection's peer label to the newly created socket.
 */
static void smack_inet_csk_clone(struct sock *sk,
				 const struct request_sock *req)
{
	struct socket_smack *ssp = sk->sk_security;
	struct smack_known *skp;

	if (req->peer_secid != 0) {
		skp = smack_from_secid(req->peer_secid);
		ssp->smk_packet = skp;
	} else
		ssp->smk_packet = NULL;
}

/*
 * Key management security hooks
 *
 * Casey has not tested key support very heavily.
 * The permission check is most likely too restrictive.
 * If you care about keys please have a look.
 */
#ifdef CONFIG_KEYS

/**
 * smack_key_alloc - Set the key security blob
 * @key: object
 * @cred: the credentials to use
 * @flags: unused
 *
 * No allocation required
 *
 * Returns 0
 */
static int smack_key_alloc(struct key *key, const struct cred *cred,
			   unsigned long flags)
{
	struct smack_known *skp = smk_of_task(cred->security);

	key->security = skp;
	return 0;
}

/**
 * smack_key_free - Clear the key security blob
 * @key: the object
 *
 * Clear the blob pointer
 */
static void smack_key_free(struct key *key)
{
	key->security = NULL;
}

/*
 * smack_key_permission - Smack access on a key
 * @key_ref: gets to the object
 * @cred: the credentials to use
 * @perm: unused
 *
 * Return 0 if the task has read and write to the object,
 * an error code otherwise
 */
static int smack_key_permission(key_ref_t key_ref,
				const struct cred *cred, unsigned perm)
{
	struct key *keyp;
	struct smk_audit_info ad;
	struct smack_known *tkp = smk_of_task(cred->security);
	int request = 0;
	int rc;

	keyp = key_ref_to_ptr(key_ref);
	if (keyp == NULL)
		return -EINVAL;
	/*
	 * If the key hasn't been initialized give it access so that
	 * it may do so.
	 */
	if (keyp->security == NULL)
		return 0;
	/*
	 * This should not occur
	 */
	if (tkp == NULL)
		return -EACCES;
#ifdef CONFIG_AUDIT
	smk_ad_init(&ad, __func__, LSM_AUDIT_DATA_KEY);
	ad.a.u.key_struct.key = keyp->serial;
	ad.a.u.key_struct.key_desc = keyp->description;
#endif
	if (perm & KEY_NEED_READ)
		request = MAY_READ;
	if (perm & (KEY_NEED_WRITE | KEY_NEED_LINK | KEY_NEED_SETATTR))
		request = MAY_WRITE;
	rc = smk_access(tkp, keyp->security, request, &ad);
	rc = smk_bu_note("key access", tkp, keyp->security, request, rc);
	return rc;
}
#endif /* CONFIG_KEYS */

/*
 * Smack Audit hooks
 *
 * Audit requires a unique representation of each Smack specific
 * rule. This unique representation is used to distinguish the
 * object to be audited from remaining kernel objects and also
 * works as a glue between the audit hooks.
 *
 * Since repository entries are added but never deleted, we'll use
 * the smack_known label address related to the given audit rule as
 * the needed unique representation. This also better fits the smack
 * model where nearly everything is a label.
 */
#ifdef CONFIG_AUDIT

/**
 * smack_audit_rule_init - Initialize a smack audit rule
 * @field: audit rule fields given from user-space (audit.h)
 * @op: required testing operator (=, !=, >, <, ...)
 * @rulestr: smack label to be audited
 * @vrule: pointer to save our own audit rule representation
 *
 * Prepare to audit cases where (@field @op @rulestr) is true.
 * The label to be audited is created if necessay.
 */
static int smack_audit_rule_init(u32 field, u32 op, char *rulestr, void **vrule)
{
	struct smack_known *skp;
	char **rule = (char **)vrule;
	*rule = NULL;

	if (field != AUDIT_SUBJ_USER && field != AUDIT_OBJ_USER)
		return -EINVAL;

	if (op != Audit_equal && op != Audit_not_equal)
		return -EINVAL;

	skp = smk_import_entry(rulestr, 0);
	if (skp)
		*rule = skp->smk_known;

	return 0;
}

/**
 * smack_audit_rule_known - Distinguish Smack audit rules
 * @krule: rule of interest, in Audit kernel representation format
 *
 * This is used to filter Smack rules from remaining Audit ones.
 * If it's proved that this rule belongs to us, the
 * audit_rule_match hook will be called to do the final judgement.
 */
static int smack_audit_rule_known(struct audit_krule *krule)
{
	struct audit_field *f;
	int i;

	for (i = 0; i < krule->field_count; i++) {
		f = &krule->fields[i];

		if (f->type == AUDIT_SUBJ_USER || f->type == AUDIT_OBJ_USER)
			return 1;
	}

	return 0;
}

/**
 * smack_audit_rule_match - Audit given object ?
 * @secid: security id for identifying the object to test
 * @field: audit rule flags given from user-space
 * @op: required testing operator
 * @vrule: smack internal rule presentation
 * @actx: audit context associated with the check
 *
 * The core Audit hook. It's used to take the decision of
 * whether to audit or not to audit a given object.
 */
static int smack_audit_rule_match(u32 secid, u32 field, u32 op, void *vrule,
				  struct audit_context *actx)
{
	struct smack_known *skp;
	char *rule = vrule;

	if (unlikely(!rule)) {
		WARN_ONCE(1, "Smack: missing rule\n");
		return -ENOENT;
	}

	if (field != AUDIT_SUBJ_USER && field != AUDIT_OBJ_USER)
		return 0;

	skp = smack_from_secid(secid);

	/*
	 * No need to do string comparisons. If a match occurs,
	 * both pointers will point to the same smack_known
	 * label.
	 */
	if (op == Audit_equal)
		return (rule == skp->smk_known);
	if (op == Audit_not_equal)
		return (rule != skp->smk_known);

	return 0;
}

/**
 * smack_audit_rule_free - free smack rule representation
 * @vrule: rule to be freed.
 *
 * No memory was allocated.
 */
static void smack_audit_rule_free(void *vrule)
{
	/* No-op */
}

#endif /* CONFIG_AUDIT */

/**
 * smack_ismaclabel - check if xattr @name references a smack MAC label
 * @name: Full xattr name to check.
 */
static int smack_ismaclabel(const char *name)
{
	return (strcmp(name, XATTR_SMACK_SUFFIX) == 0);
}


/**
 * smack_secid_to_secctx - return the smack label for a secid
 * @secid: incoming integer
 * @secdata: destination
 * @seclen: how long it is
 *
 * Exists for networking code.
 */
static int smack_secid_to_secctx(u32 secid, char **secdata, u32 *seclen)
{
	struct smack_known *skp = smack_from_secid(secid);

	if (secdata)
		*secdata = skp->smk_known;
	*seclen = strlen(skp->smk_known);
	return 0;
}

/**
 * smack_secctx_to_secid - return the secid for a smack label
 * @secdata: smack label
 * @seclen: how long result is
 * @secid: outgoing integer
 *
 * Exists for audit and networking code.
 */
static int smack_secctx_to_secid(const char *secdata, u32 seclen, u32 *secid)
{
	struct smack_known *skp = smk_find_entry(secdata);

	if (skp)
		*secid = skp->smk_secid;
	else
		*secid = 0;
	return 0;
}

/**
 * smack_release_secctx - don't do anything.
 * @secdata: unused
 * @seclen: unused
 *
 * Exists to make sure nothing gets done, and properly
 */
static void smack_release_secctx(char *secdata, u32 seclen)
{
}

static int smack_inode_notifysecctx(struct inode *inode, void *ctx, u32 ctxlen)
{
	return smack_inode_setsecurity(inode, XATTR_SMACK_SUFFIX, ctx, ctxlen, 0);
}

static int smack_inode_setsecctx(struct dentry *dentry, void *ctx, u32 ctxlen)
{
	return __vfs_setxattr_noperm(dentry, XATTR_NAME_SMACK, ctx, ctxlen, 0);
}

static int smack_inode_getsecctx(struct inode *inode, void **ctx, u32 *ctxlen)
{
	int len = 0;
	len = smack_inode_getsecurity(inode, XATTR_SMACK_SUFFIX, ctx, true);

	if (len < 0)
		return len;
	*ctxlen = len;
	return 0;
}

struct security_operations smack_ops = {
	.name =				"smack",

	.ptrace_access_check =		smack_ptrace_access_check,
	.ptrace_traceme =		smack_ptrace_traceme,
	.syslog = 			smack_syslog,

	.sb_alloc_security = 		smack_sb_alloc_security,
	.sb_free_security = 		smack_sb_free_security,
	.sb_copy_data = 		smack_sb_copy_data,
	.sb_kern_mount = 		smack_sb_kern_mount,
	.sb_statfs = 			smack_sb_statfs,

	.bprm_set_creds =		smack_bprm_set_creds,
	.bprm_committing_creds =	smack_bprm_committing_creds,
	.bprm_secureexec =		smack_bprm_secureexec,

	.inode_alloc_security = 	smack_inode_alloc_security,
	.inode_free_security = 		smack_inode_free_security,
	.inode_init_security = 		smack_inode_init_security,
	.inode_link = 			smack_inode_link,
	.inode_unlink = 		smack_inode_unlink,
	.inode_rmdir = 			smack_inode_rmdir,
	.inode_rename = 		smack_inode_rename,
	.inode_permission = 		smack_inode_permission,
	.inode_setattr = 		smack_inode_setattr,
	.inode_getattr = 		smack_inode_getattr,
	.inode_setxattr = 		smack_inode_setxattr,
	.inode_post_setxattr = 		smack_inode_post_setxattr,
	.inode_getxattr = 		smack_inode_getxattr,
	.inode_removexattr = 		smack_inode_removexattr,
	.inode_getsecurity = 		smack_inode_getsecurity,
	.inode_setsecurity = 		smack_inode_setsecurity,
	.inode_listsecurity = 		smack_inode_listsecurity,
	.inode_getsecid =		smack_inode_getsecid,

	.file_permission = 		smack_file_permission,
	.file_alloc_security = 		smack_file_alloc_security,
	.file_free_security = 		smack_file_free_security,
	.file_ioctl = 			smack_file_ioctl,
	.file_lock = 			smack_file_lock,
	.file_fcntl = 			smack_file_fcntl,
	.mmap_file =			smack_mmap_file,
	.mmap_addr =			cap_mmap_addr,
	.file_set_fowner = 		smack_file_set_fowner,
	.file_send_sigiotask = 		smack_file_send_sigiotask,
	.file_receive = 		smack_file_receive,

	.file_open =			smack_file_open,

	.cred_alloc_blank =		smack_cred_alloc_blank,
	.cred_free =			smack_cred_free,
	.cred_prepare =			smack_cred_prepare,
	.cred_transfer =		smack_cred_transfer,
	.kernel_act_as =		smack_kernel_act_as,
	.kernel_create_files_as =	smack_kernel_create_files_as,
	.task_setpgid = 		smack_task_setpgid,
	.task_getpgid = 		smack_task_getpgid,
	.task_getsid = 			smack_task_getsid,
	.task_getsecid = 		smack_task_getsecid,
	.task_setnice = 		smack_task_setnice,
	.task_setioprio = 		smack_task_setioprio,
	.task_getioprio = 		smack_task_getioprio,
	.task_setscheduler = 		smack_task_setscheduler,
	.task_getscheduler = 		smack_task_getscheduler,
	.task_movememory = 		smack_task_movememory,
	.task_kill = 			smack_task_kill,
	.task_wait = 			smack_task_wait,
	.task_to_inode = 		smack_task_to_inode,

	.ipc_permission = 		smack_ipc_permission,
	.ipc_getsecid =			smack_ipc_getsecid,

	.msg_msg_alloc_security = 	smack_msg_msg_alloc_security,
	.msg_msg_free_security = 	smack_msg_msg_free_security,

	.msg_queue_alloc_security = 	smack_msg_queue_alloc_security,
	.msg_queue_free_security = 	smack_msg_queue_free_security,
	.msg_queue_associate = 		smack_msg_queue_associate,
	.msg_queue_msgctl = 		smack_msg_queue_msgctl,
	.msg_queue_msgsnd = 		smack_msg_queue_msgsnd,
	.msg_queue_msgrcv = 		smack_msg_queue_msgrcv,

	.shm_alloc_security = 		smack_shm_alloc_security,
	.shm_free_security = 		smack_shm_free_security,
	.shm_associate = 		smack_shm_associate,
	.shm_shmctl = 			smack_shm_shmctl,
	.shm_shmat = 			smack_shm_shmat,

	.sem_alloc_security = 		smack_sem_alloc_security,
	.sem_free_security = 		smack_sem_free_security,
	.sem_associate = 		smack_sem_associate,
	.sem_semctl = 			smack_sem_semctl,
	.sem_semop = 			smack_sem_semop,

	.d_instantiate = 		smack_d_instantiate,

	.getprocattr = 			smack_getprocattr,
	.setprocattr = 			smack_setprocattr,

	.unix_stream_connect = 		smack_unix_stream_connect,
	.unix_may_send = 		smack_unix_may_send,

	.socket_post_create = 		smack_socket_post_create,
	.socket_bind =			smack_socket_bind,
	.socket_connect =		smack_socket_connect,
	.socket_sendmsg =		smack_socket_sendmsg,
	.socket_sock_rcv_skb = 		smack_socket_sock_rcv_skb,
	.socket_getpeersec_stream =	smack_socket_getpeersec_stream,
	.socket_getpeersec_dgram =	smack_socket_getpeersec_dgram,
	.sk_alloc_security = 		smack_sk_alloc_security,
	.sk_free_security = 		smack_sk_free_security,
	.sock_graft = 			smack_sock_graft,
	.inet_conn_request = 		smack_inet_conn_request,
	.inet_csk_clone =		smack_inet_csk_clone,

 /* key management security hooks */
#ifdef CONFIG_KEYS
	.key_alloc = 			smack_key_alloc,
	.key_free = 			smack_key_free,
	.key_permission = 		smack_key_permission,
#endif /* CONFIG_KEYS */

 /* Audit hooks */
#ifdef CONFIG_AUDIT
	.audit_rule_init =		smack_audit_rule_init,
	.audit_rule_known =		smack_audit_rule_known,
	.audit_rule_match =		smack_audit_rule_match,
	.audit_rule_free =		smack_audit_rule_free,
#endif /* CONFIG_AUDIT */

	.ismaclabel =			smack_ismaclabel,
	.secid_to_secctx = 		smack_secid_to_secctx,
	.secctx_to_secid = 		smack_secctx_to_secid,
	.release_secctx = 		smack_release_secctx,
	.inode_notifysecctx =		smack_inode_notifysecctx,
	.inode_setsecctx =		smack_inode_setsecctx,
	.inode_getsecctx =		smack_inode_getsecctx,
};


static __init void init_smack_known_list(void)
{
	/*
	 * Initialize rule list locks
	 */
	mutex_init(&smack_known_huh.smk_rules_lock);
	mutex_init(&smack_known_hat.smk_rules_lock);
	mutex_init(&smack_known_floor.smk_rules_lock);
	mutex_init(&smack_known_star.smk_rules_lock);
	mutex_init(&smack_known_invalid.smk_rules_lock);
	mutex_init(&smack_known_web.smk_rules_lock);
	/*
	 * Initialize rule lists
	 */
	INIT_LIST_HEAD(&smack_known_huh.smk_rules);
	INIT_LIST_HEAD(&smack_known_hat.smk_rules);
	INIT_LIST_HEAD(&smack_known_star.smk_rules);
	INIT_LIST_HEAD(&smack_known_floor.smk_rules);
	INIT_LIST_HEAD(&smack_known_invalid.smk_rules);
	INIT_LIST_HEAD(&smack_known_web.smk_rules);
	/*
	 * Create the known labels list
	 */
	smk_insert_entry(&smack_known_huh);
	smk_insert_entry(&smack_known_hat);
	smk_insert_entry(&smack_known_star);
	smk_insert_entry(&smack_known_floor);
	smk_insert_entry(&smack_known_invalid);
	smk_insert_entry(&smack_known_web);
}

/**
 * smack_init - initialize the smack system
 *
 * Returns 0
 */
static __init int smack_init(void)
{
	struct cred *cred;
	struct task_smack *tsp;

	if (!security_module_enable(&smack_ops))
		return 0;

	tsp = new_task_smack(&smack_known_floor, &smack_known_floor,
				GFP_KERNEL);
	if (tsp == NULL)
		return -ENOMEM;

	printk(KERN_INFO "Smack:  Initializing.\n");

	/*
	 * Set the security state for the initial task.
	 */
	cred = (struct cred *) current->cred;
	cred->security = tsp;

	/* initialize the smack_known_list */
	init_smack_known_list();

	/*
	 * Register with LSM
	 */
	if (register_security(&smack_ops))
		panic("smack: Unable to register with kernel.\n");

	return 0;
}

/*
 * Smack requires early initialization in order to label
 * all processes and objects when they are created.
 */
security_initcall(smack_init);<|MERGE_RESOLUTION|>--- conflicted
+++ resolved
@@ -1574,12 +1574,7 @@
 {
 	struct smack_known *skp = smk_of_current();
 
-<<<<<<< HEAD
-	file->f_security = skp->smk_known;
-=======
 	file->f_security = skp;
-	return 0;
->>>>>>> 594081ee
 }
 
 /**
