--- conflicted
+++ resolved
@@ -995,11 +995,7 @@
 	/* cg_list protected by css_set_lock and tsk->alloc_lock: */
 	struct list_head		cg_list;
 #endif
-<<<<<<< HEAD
-#ifdef CONFIG_X86_RESCTRL
-=======
 #ifdef CONFIG_X86_CPU_RESCTRL
->>>>>>> 3146089d
 	u32				closid;
 	u32				rmid;
 #endif
