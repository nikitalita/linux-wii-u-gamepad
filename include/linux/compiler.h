--- conflicted
+++ resolved
@@ -230,87 +230,6 @@
 # define __UNIQUE_ID(prefix) __PASTE(__PASTE(__UNIQUE_ID_, prefix), __LINE__)
 #endif
 
-<<<<<<< HEAD
-=======
-#include <uapi/linux/types.h>
-#include <linux/kcsan-checks.h>
-
-#define __READ_ONCE_SIZE						\
-({									\
-	switch (size) {							\
-	case 1: *(__u8 *)res = *(volatile __u8 *)p; break;		\
-	case 2: *(__u16 *)res = *(volatile __u16 *)p; break;		\
-	case 4: *(__u32 *)res = *(volatile __u32 *)p; break;		\
-	case 8: *(__u64 *)res = *(volatile __u64 *)p; break;		\
-	default:							\
-		barrier();						\
-		__builtin_memcpy((void *)res, (const void *)p, size);	\
-		barrier();						\
-	}								\
-})
-
-#ifdef CONFIG_KASAN
-/*
- * We can't declare function 'inline' because __no_sanitize_address confilcts
- * with inlining. Attempt to inline it may cause a build failure.
- * 	https://gcc.gnu.org/bugzilla/show_bug.cgi?id=67368
- * '__maybe_unused' allows us to avoid defined-but-not-used warnings.
- */
-# define __no_kasan_or_inline __no_sanitize_address notrace __maybe_unused
-# define __no_sanitize_or_inline __no_kasan_or_inline
-#else
-# define __no_kasan_or_inline __always_inline
-#endif
-
-#define __no_kcsan __no_sanitize_thread
-#ifdef __SANITIZE_THREAD__
-/*
- * Rely on __SANITIZE_THREAD__ instead of CONFIG_KCSAN, to avoid not inlining in
- * compilation units where instrumentation is disabled. The attribute 'noinline'
- * is required for older compilers, where implicit inlining of very small
- * functions renders __no_sanitize_thread ineffective.
- */
-# define __no_kcsan_or_inline __no_kcsan noinline notrace __maybe_unused
-# define __no_sanitize_or_inline __no_kcsan_or_inline
-#else
-# define __no_kcsan_or_inline __always_inline
-#endif
-
-#ifndef __no_sanitize_or_inline
-#define __no_sanitize_or_inline __always_inline
-#endif
-
-static __no_kcsan_or_inline
-void __read_once_size(const volatile void *p, void *res, int size)
-{
-	kcsan_check_atomic_read(p, size);
-	__READ_ONCE_SIZE;
-}
-
-static __no_sanitize_or_inline
-void __read_once_size_nocheck(const volatile void *p, void *res, int size)
-{
-	__READ_ONCE_SIZE;
-}
-
-static __no_kcsan_or_inline
-void __write_once_size(volatile void *p, void *res, int size)
-{
-	kcsan_check_atomic_write(p, size);
-
-	switch (size) {
-	case 1: *(volatile __u8 *)p = *(__u8 *)res; break;
-	case 2: *(volatile __u16 *)p = *(__u16 *)res; break;
-	case 4: *(volatile __u32 *)p = *(__u32 *)res; break;
-	case 8: *(volatile __u64 *)p = *(__u64 *)res; break;
-	default:
-		barrier();
-		__builtin_memcpy((void *)p, (const void *)res, size);
-		barrier();
-	}
-}
-
->>>>>>> 97a9474a
 /*
  * Prevent the compiler from merging or refetching reads or writes. The
  * compiler is also forbidden from reordering successive instances of
@@ -331,6 +250,27 @@
  */
 #include <asm/barrier.h>
 #include <linux/kasan-checks.h>
+#include <linux/kcsan-checks.h>
+
+/**
+ * data_race - mark an expression as containing intentional data races
+ *
+ * This data_race() macro is useful for situations in which data races
+ * should be forgiven.  One example is diagnostic code that accesses
+ * shared variables but is not a part of the core synchronization design.
+ *
+ * This macro *does not* affect normal code generation, but is a hint
+ * to tooling that data races here are to be ignored.
+ */
+#define data_race(expr)							\
+({									\
+	__kcsan_disable_current();					\
+	({								\
+		__unqual_scalar_typeof(({ expr; })) __v = ({ expr; });	\
+		__kcsan_enable_current();				\
+		__v;							\
+	});								\
+})
 
 /*
  * Use __READ_ONCE() instead of READ_ONCE() if you do not require any
@@ -341,7 +281,9 @@
 
 #define __READ_ONCE_SCALAR(x)						\
 ({									\
-	__unqual_scalar_typeof(x) __x = __READ_ONCE(x);			\
+	typeof(x) *__xp = &(x);						\
+	__unqual_scalar_typeof(x) __x = data_race(__READ_ONCE(*__xp));	\
+	kcsan_check_atomic_read(__xp, sizeof(*__xp));			\
 	smp_read_barrier_depends();					\
 	(typeof(x))__x;							\
 })
@@ -352,15 +294,22 @@
 	__READ_ONCE_SCALAR(x);						\
 })
 
-#define __WRITE_ONCE(x, val)				\
-do {							\
-	*(volatile typeof(x) *)&(x) = (val);		\
+#define __WRITE_ONCE(x, val)						\
+do {									\
+	*(volatile typeof(x) *)&(x) = (val);				\
 } while (0)
 
-#define WRITE_ONCE(x, val)				\
-do {							\
-	compiletime_assert_rwonce_type(x);		\
-	__WRITE_ONCE(x, val);				\
+#define __WRITE_ONCE_SCALAR(x, val)					\
+do {									\
+	typeof(x) *__xp = &(x);						\
+	kcsan_check_atomic_write(__xp, sizeof(*__xp));			\
+	data_race(({ __WRITE_ONCE(*__xp, val); 0; }));			\
+} while (0)
+
+#define WRITE_ONCE(x, val)						\
+do {									\
+	compiletime_assert_rwonce_type(x);				\
+	__WRITE_ONCE_SCALAR(x, val);					\
 } while (0)
 
 #ifdef CONFIG_KASAN
@@ -371,11 +320,30 @@
  * '__maybe_unused' allows us to avoid defined-but-not-used warnings.
  */
 # define __no_kasan_or_inline __no_sanitize_address notrace __maybe_unused
+# define __no_sanitize_or_inline __no_kasan_or_inline
 #else
 # define __no_kasan_or_inline __always_inline
 #endif
 
-static __no_kasan_or_inline
+#define __no_kcsan __no_sanitize_thread
+#ifdef __SANITIZE_THREAD__
+/*
+ * Rely on __SANITIZE_THREAD__ instead of CONFIG_KCSAN, to avoid not inlining in
+ * compilation units where instrumentation is disabled. The attribute 'noinline'
+ * is required for older compilers, where implicit inlining of very small
+ * functions renders __no_sanitize_thread ineffective.
+ */
+# define __no_kcsan_or_inline __no_kcsan noinline notrace __maybe_unused
+# define __no_sanitize_or_inline __no_kcsan_or_inline
+#else
+# define __no_kcsan_or_inline __always_inline
+#endif
+
+#ifndef __no_sanitize_or_inline
+#define __no_sanitize_or_inline __always_inline
+#endif
+
+static __no_sanitize_or_inline
 unsigned long __read_once_word_nocheck(const void *addr)
 {
 	return __READ_ONCE(*(unsigned long *)addr);
@@ -383,8 +351,8 @@
 
 /*
  * Use READ_ONCE_NOCHECK() instead of READ_ONCE() if you need to load a
- * word from memory atomically but without telling KASAN. This is usually
- * used by unwinding code when walking the stack of a running process.
+ * word from memory atomically but without telling KASAN/KCSAN. This is
+ * usually used by unwinding code when walking the stack of a running process.
  */
 #define READ_ONCE_NOCHECK(x)						\
 ({									\
@@ -403,37 +371,6 @@
 	return *(unsigned long *)addr;
 }
 
-<<<<<<< HEAD
-=======
-#define WRITE_ONCE(x, val) \
-({							\
-	union { typeof(x) __val; char __c[1]; } __u =	\
-		{ .__val = (__force typeof(x)) (val) }; \
-	__write_once_size(&(x), __u.__c, sizeof(x));	\
-	__u.__val;					\
-})
-
-/**
- * data_race - mark an expression as containing intentional data races
- *
- * This data_race() macro is useful for situations in which data races
- * should be forgiven.  One example is diagnostic code that accesses
- * shared variables but is not a part of the core synchronization design.
- *
- * This macro *does not* affect normal code generation, but is a hint
- * to tooling that data races here are to be ignored.
- */
-#define data_race(expr)                                                        \
-	({                                                                     \
-		typeof(({ expr; })) __val;                                     \
-		kcsan_disable_current();                                       \
-		__val = ({ expr; });                                           \
-		kcsan_enable_current();                                        \
-		__val;                                                         \
-	})
-#else
-
->>>>>>> 97a9474a
 #endif /* __KERNEL__ */
 
 /*
