// SPDX-License-Identifier: GPL-2.0
/*
 * jump label x86 support
 *
 * Copyright (C) 2009 Jason Baron <jbaron@redhat.com>
 *
 */
#include <linux/jump_label.h>
#include <linux/memory.h>
#include <linux/uaccess.h>
#include <linux/module.h>
#include <linux/list.h>
#include <linux/jhash.h>
#include <linux/cpu.h>
#include <asm/kprobes.h>
#include <asm/alternative.h>
#include <asm/text-patching.h>

union jump_code_union {
	char code[JUMP_LABEL_NOP_SIZE];
	struct {
		char jump;
		int offset;
	} __attribute__((packed));
};

static void bug_at(unsigned char *ip, int line)
{
	/*
	 * The location is not an op that we were expecting.
	 * Something went wrong. Crash the box, as something could be
	 * corrupting the kernel.
	 */
	pr_crit("jump_label: Fatal kernel bug, unexpected op at %pS [%p] (%5ph) %d\n", ip, ip, ip, line);
	BUG();
}

static void __ref __jump_label_transform(struct jump_entry *entry,
					 enum jump_label_type type,
					 int init)
{
	union jump_code_union jmp;
	const unsigned char default_nop[] = { STATIC_KEY_INIT_NOP };
	const unsigned char *ideal_nop = ideal_nops[NOP_ATOMIC5];
	const void *expect, *code;
	int line;

	jmp.jump = 0xe9;
	jmp.offset = jump_entry_target(entry) -
		     (jump_entry_code(entry) + JUMP_LABEL_NOP_SIZE);

	if (type == JUMP_LABEL_JMP) {
		if (init) {
			expect = default_nop; line = __LINE__;
		} else {
			expect = ideal_nop; line = __LINE__;
		}

		code = &jmp.code;
	} else {
		if (init) {
			expect = default_nop; line = __LINE__;
		} else {
			expect = &jmp.code; line = __LINE__;
		}

		code = ideal_nop;
	}

	if (memcmp((void *)jump_entry_code(entry), expect, JUMP_LABEL_NOP_SIZE))
		bug_at((void *)jump_entry_code(entry), line);

	/*
	 * As long as only a single processor is running and the code is still
	 * not marked as RO, text_poke_early() can be used; Checking that
	 * system_state is SYSTEM_BOOTING guarantees it. It will be set to
	 * SYSTEM_SCHEDULING before other cores are awaken and before the
	 * code is write-protected.
	 *
	 * At the time the change is being done, just ignore whether we
	 * are doing nop -> jump or jump -> nop transition, and assume
	 * always nop being the 'currently valid' instruction
	 */
	if (init || system_state == SYSTEM_BOOTING) {
		text_poke_early((void *)jump_entry_code(entry), code,
				JUMP_LABEL_NOP_SIZE);
		return;
	}

	text_poke_bp((void *)jump_entry_code(entry), code, JUMP_LABEL_NOP_SIZE,
		     (void *)jump_entry_code(entry) + JUMP_LABEL_NOP_SIZE);
}

void arch_jump_label_transform(struct jump_entry *entry,
			       enum jump_label_type type)
{
	mutex_lock(&text_mutex);
	__jump_label_transform(entry, type, 0);
	mutex_unlock(&text_mutex);
}

static enum {
	JL_STATE_START,
	JL_STATE_NO_UPDATE,
	JL_STATE_UPDATE,
} jlstate __initdata_or_module = JL_STATE_START;

__init_or_module void arch_jump_label_transform_static(struct jump_entry *entry,
				      enum jump_label_type type)
{
	/*
	 * This function is called at boot up and when modules are
	 * first loaded. Check if the default nop, the one that is
	 * inserted at compile time, is the ideal nop. If it is, then
	 * we do not need to update the nop, and we can leave it as is.
	 * If it is not, then we need to update the nop to the ideal nop.
	 */
	if (jlstate == JL_STATE_START) {
		const unsigned char default_nop[] = { STATIC_KEY_INIT_NOP };
		const unsigned char *ideal_nop = ideal_nops[NOP_ATOMIC5];

		if (memcmp(ideal_nop, default_nop, 5) != 0)
			jlstate = JL_STATE_UPDATE;
		else
			jlstate = JL_STATE_NO_UPDATE;
	}
	if (jlstate == JL_STATE_UPDATE)
<<<<<<< HEAD
		__jump_label_transform(entry, type, text_poke_early, 1);
=======
		__jump_label_transform(entry, type, 1);
>>>>>>> 0ecfebd2
}<|MERGE_RESOLUTION|>--- conflicted
+++ resolved
@@ -125,9 +125,5 @@
 			jlstate = JL_STATE_NO_UPDATE;
 	}
 	if (jlstate == JL_STATE_UPDATE)
-<<<<<<< HEAD
-		__jump_label_transform(entry, type, text_poke_early, 1);
-=======
 		__jump_label_transform(entry, type, 1);
->>>>>>> 0ecfebd2
 }