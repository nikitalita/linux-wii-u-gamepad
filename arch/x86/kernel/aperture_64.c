--- conflicted
+++ resolved
@@ -461,11 +461,6 @@
 
 	if (aper_alloc) {
 		/* Got the aperture from the AGP bridge */
-<<<<<<< HEAD
-	} else if (!valid_agp) {
-		/* Do nothing */
-=======
->>>>>>> 2fbe74b9
 	} else if ((!no_iommu && max_pfn > MAX_DMA32_PFN) ||
 		   force_iommu ||
 		   valid_agp ||
