--- conflicted
+++ resolved
@@ -535,11 +535,7 @@
 
 		dax_disassociate_entry(entry, mapping, false);
 		xas_store(xas, NULL);	/* undo the PMD join */
-<<<<<<< HEAD
-		dax_wake_entry(xas, entry, true);
-=======
 		dax_wake_entry(xas, entry, WAKE_ALL);
->>>>>>> 3b7961a3
 		mapping->nrpages -= PG_PMD_NR;
 		entry = NULL;
 		xas_set(xas, index);
